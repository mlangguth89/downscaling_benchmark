# SPDX-FileCopyrightText: 2022 Earth System Data Exploration (ESDE), Jülich Supercomputing Center (JSC)
#
# SPDX-License-Identifier: MIT

"""
Driver-script to perform inference on trained downscaling models.
"""

__author__ = "Michael Langguth"
__email__ = "m.langguth@fz-juelich.de"
__date__ = "2022-12-08"
__update__ = "2022-12-08"

import os, sys, glob
import logging
import argparse
from timeit import default_timer as timer
import json as js
import numpy as np
import xarray as xr
import tensorflow.keras as keras
import matplotlib as mpl
from handle_data_unet import *
from handle_data_class import HandleDataClass, get_dataset_filename
from all_normalizations import ZScore
from statistical_evaluation import Scores
from postprocess import get_model_info, run_evaluation_time, run_evaluation_spatial
from datetime import datetime as dt

# get logger
logger = logging.getLogger(os.path.basename(__file__).rstrip(".py"))
logger.setLevel(logging.INFO)
formatter = logging.Formatter('%(asctime)s - %(name)s - %(levelname)s: %(message)s')


def main(parser_args):

    t0 = timer()
    # construct model directory path and infer model type
    model_base = os.path.join(parser_args.model_base_dir, parser_args.exp_name)

    model_dir, plt_dir, norm_dir, model_type = get_model_info(model_base, parser_args.output_base_dir,
                                                              parser_args.exp_name, parser_args.last,
                                                              parser_args.model_type)
    # create logger handlers
    os.makedirs(plt_dir, exist_ok=True)
    logfile = os.path.join(plt_dir, f"postprocessing_{parser_args.exp_name}.log")
    if os.path.isfile(logfile): os.remove(logfile)
    fh = logging.FileHandler(logfile)
    ch = logging.StreamHandler(sys.stdout)
    ch.setLevel(logging.DEBUG)
    fh.setLevel(logging.INFO)

    fh.setFormatter(formatter)
    ch.setFormatter(formatter)

    logger.addHandler(fh), logger.addHandler(ch)
    
    logger.info(f"Start postprocessing at {dt.now().strftime('%Y-%m-%d %H:%M:%S')}")

    # read configuration files
    md_config_pattern, ds_config_pattern = f"config_{model_type}.json", f"config_ds_{parser_args.dataset}.json"
    md_config_file, ds_config_file = glob.glob(os.path.join(model_base, md_config_pattern)), \
                                     glob.glob(os.path.join(model_base, ds_config_pattern))
    if not ds_config_file:
        raise FileNotFoundError(f"Could not find expected configuration file for dataset '{ds_config_pattern}' " +
                                f"under '{model_base}'")
    else:
        with open(ds_config_file[0]) as dsf:
            logger.info(f"Read dataset configuration file '{ds_config_file[0]}'.")
            ds_dict = js.load(dsf)
            logger.debug(ds_dict)

    if not md_config_file:
        raise FileNotFoundError(f"Could not find expected configuration file for model '{md_config_pattern}' " +
                                f"under '{model_base}'")
    else:
        with open(md_config_file[0]) as mdf:
            logger.info(f"Read model configuration file '{md_config_file[0]}'.")
            hparams_dict = js.load(mdf)
            logger.debug(hparams_dict)

    named_targets = hparams_dict.get("named_targets", False)

    # Load checkpointed model
    logger.info(f"Load model '{parser_args.exp_name}' from {model_dir}")
    trained_model = keras.models.load_model(model_dir, compile=False)
    logger.info(f"Model was loaded successfully.")

    # get datafile and read netCDF
    fdata_test = get_dataset_filename(parser_args.data_dir, parser_args.dataset, "test",
                                      ds_dict.get("laugmented", False))

    logger.info(f"Start opening datafile {fdata_test}...")
    # prepare normalization
    js_norm = os.path.join(norm_dir, "norm.json")
    logger.debug("Read normalization file for subsequent data transformation.")
    norm = ZScore(ds_dict["norm_dims"])
    norm.read_norm_from_file(js_norm)

    tar_varname = ds_dict["predictands"][0]
    logger.info(f"Variable {tar_varname} serves as ground truth data.")

    with xr.open_dataset(fdata_test) as ds_test:
        ground_truth = ds_test[tar_varname].astype("float32", copy=False)
        ds_test = norm.normalize(ds_test)

    # prepare training and validation data
    logger.info(f"Start preparing test dataset...")
    t0_preproc = timer()

    da_test = HandleDataClass.reshape_ds(ds_test.astype("float32", copy=False))
    tfds_test = HandleDataClass.make_tf_dataset_allmem(da_test.astype("float32", copy=True), ds_dict["batch_size"],
                                                       ds_dict["predictands"], lshuffle=False, var_tar2in=ds_dict["var_tar2in"],
                                                       named_targets=named_targets, lrepeat=False, drop_remainder=False)

    # perform normalization
    da_test_in, da_test_tar = HandleDataClass.split_in_tar(da_test, predictands=ds_dict["predictands"])

    # start inference
    logger.info(f"Preparation of test dataset finished after {timer() - t0_preproc:.2f}s. " +
                 "Start inference on trained model...")
    t0_train = timer()
    y_pred_trans = trained_model.predict(tfds_test, verbose=2)

    logger.info(f"Inference on test dataset finished. Start denormalization of output data...")
    # get coordinates and dimensions from target data
    slice_dict = {"variables": 0} if hparams_dict["z_branch"] else {}
    coords = da_test_tar.isel(slice_dict).squeeze().coords
    dims = da_test_tar.isel(slice_dict).squeeze().dims
    if hparams_dict["z_branch"]:
        # slice data to get first channel only
        if isinstance(y_pred_trans, list): y_pred_trans = y_pred_trans[0]
        y_pred = xr.DataArray(y_pred_trans[..., 0].squeeze(), coords=coords, dims=dims)
    else:
        # no slicing required
        y_pred = xr.DataArray(y_pred_trans.squeeze(), coords=coords, dims=dims)
    # perform denormalization
    y_pred = norm.denormalize(y_pred.squeeze(), varname=tar_varname)
<<<<<<< HEAD

    # write inference data to netCDf
    ground_truth.name, y_pred.name = f"{tar_varname}_ref", f"{tar_varname}_fcst"
    ds = xr.Dataset(xr.Dataset.merge(y_pred.to_dataset(), ground_truth.to_dataset()))
    ds.to_netcdf(os.path.join(parser_args.model_base_dir, "postprocessed_ds_test.nc"))
=======
>>>>>>> a304bf72

    # start evaluation
    logger.info(f"Output data on test dataset successfully processed in {timer()-t0_train:.2f}s. Start evaluation...")

    # create plot directory if required
    os.makedirs(plt_dir, exist_ok=True)

    # instantiate score engine for time evaluation (i.e. hourly time series of evalutaion metrics)
    score_engine = Scores(y_pred, ground_truth, ds_dict["norm_dims"][1:])

    logger.info("Start temporal evaluation...")
    t0_tplot = timer()
    _ = run_evaluation_time(score_engine, "rmse", "K", plt_dir, value_range=(0., 3.), model_type=model_type)
    _ = run_evaluation_time(score_engine, "bias", "K", plt_dir, value_range=(-1., 1.), ref_line=0.,
                            model_type=model_type)
    _ = run_evaluation_time(score_engine, "grad_amplitude", "1", plt_dir, value_range=(0.7, 1.1),
                            ref_line=1., model_type=model_type)

    logger.info(f"Temporal evalutaion finished in {timer() - t0_tplot:.2f}s.")

    # instantiate score engine with retained spatial dimensions
    score_engine = Scores(y_pred, ground_truth, [])

    logger.info("Start spatial evaluation...")
    lvl_rmse = np.arange(0., 3.1, 0.2)
    cmap_rmse = mpl.cm.afmhot_r(np.linspace(0., 1., len(lvl_rmse)))
    _ = run_evaluation_spatial(score_engine, "rmse", os.path.join(plt_dir, "rmse_spatial"), cmap=cmap_rmse,
                               levels=lvl_rmse)

    lvl_bias = np.arange(-2., 2.1, 0.1)
    cmap_bias = mpl.cm.seismic(np.linspace(0., 1., len(lvl_bias)))
    _ = run_evaluation_spatial(score_engine, "bias", os.path.join(plt_dir, "bias_spatial"), cmap=cmap_bias,
                               levels=lvl_bias)

    logger.info(f"Spatial evalutaion finished in {timer() - t0_tplot:.2f}s.")

    logger.info(f"Postprocessing of experiment '{parser_args.exp_name}' finished. " +
                f"Elapsed total time: {timer() - t0:.1f}s.")


if __name__ == "__main__":
    parser = argparse.ArgumentParser()
    parser.add_argument("--data_directory", "-data_dir", dest="data_dir", type=str, required=True,
                        help="Directory where test dataset (netCDF-file) is stored.")
    parser.add_argument("--output_base_directory", "-output_base_dir", dest="output_base_dir", type=str, required=True,
                        help="Directory where results in form of plots are stored.")
    parser.add_argument("--model_base_directory", "-model_base_dir", dest="model_base_dir", type=str, required=True,
                        help="Base directory where trained models are saved.")
    parser.add_argument("--experiment_name", "-exp_name", dest="exp_name", type=str, required=True,
                        help="Name of the experiment/trained model to postprocess.")
    parser.add_argument("--downscaling_dataset", "-dataset", dest="dataset", type=str, required=True,
                        help="Name of dataset to be used for downscaling model.")
    parser.add_argument("--evaluate_last", "-last", dest="last", default=False, action="store_true",
                        help="Flag for evaluating last instead of best checkpointed model")
    parser.add_argument("--model_type", "-model_type", dest="model_type", default=None,
                        help="Name of model architecture. Only required if custom model architecture is not" +
                             "implemented in get_model_info-function (see postprocess.py)")

    args = parser.parse_args()
    main(args)<|MERGE_RESOLUTION|>--- conflicted
+++ resolved
@@ -42,8 +42,11 @@
     model_dir, plt_dir, norm_dir, model_type = get_model_info(model_base, parser_args.output_base_dir,
                                                               parser_args.exp_name, parser_args.last,
                                                               parser_args.model_type)
+
+    # create output-directory and set name of netCDF-file to store inference data
+    os.makedirs(plt_dir, exist_ok=True)
+    ncfile_out = os.path.join(plt_dir, "postprocessed_ds_test.nc")
     # create logger handlers
-    os.makedirs(plt_dir, exist_ok=True)
     logfile = os.path.join(plt_dir, f"postprocessing_{parser_args.exp_name}.log")
     if os.path.isfile(logfile): os.remove(logfile)
     fh = logging.FileHandler(logfile)
@@ -137,20 +140,15 @@
         y_pred = xr.DataArray(y_pred_trans.squeeze(), coords=coords, dims=dims)
     # perform denormalization
     y_pred = norm.denormalize(y_pred.squeeze(), varname=tar_varname)
-<<<<<<< HEAD
 
     # write inference data to netCDf
+    logger.info(f"Write inference data to netCDF-file '{ncfile_out}'")
     ground_truth.name, y_pred.name = f"{tar_varname}_ref", f"{tar_varname}_fcst"
     ds = xr.Dataset(xr.Dataset.merge(y_pred.to_dataset(), ground_truth.to_dataset()))
-    ds.to_netcdf(os.path.join(parser_args.model_base_dir, "postprocessed_ds_test.nc"))
-=======
->>>>>>> a304bf72
+    ds.to_netcdf(ncfile_out)
 
     # start evaluation
     logger.info(f"Output data on test dataset successfully processed in {timer()-t0_train:.2f}s. Start evaluation...")
-
-    # create plot directory if required
-    os.makedirs(plt_dir, exist_ok=True)
 
     # instantiate score engine for time evaluation (i.e. hourly time series of evalutaion metrics)
     score_engine = Scores(y_pred, ground_truth, ds_dict["norm_dims"][1:])
