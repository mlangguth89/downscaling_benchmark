--- conflicted
+++ resolved
@@ -24,7 +24,7 @@
 from all_normalizations import ZScore
 from model_utils import ModelEngine, TimeHistory, handle_opt_utils, get_loss_from_history
 from handle_data_class import HandleDataClass, get_dataset_filename
-from other_utils import free_mem, print_gpu_usage, print_cpu_usage, copy_filelist
+from other_utils import print_gpu_usage, print_cpu_usage, copy_filelist
 from benchmark_utils import get_training_time_dict
 
 
@@ -130,25 +130,15 @@
         ds_val = data_norm.normalize(ds_val)
     da_val = HandleDataClass.reshape_ds(ds_val).astype("float32", copy=True)
 
-    # free up some memory
-    del ds_val
-    gc.collect()
-
     tfds_val = HandleDataClass.make_tf_dataset_allmem(da_val, ds_dict["batch_size"],
                                                       ds_dict["predictands"], predictors=ds_dict.get("predictors", None),
                                                       lshuffle=True, var_tar2in=ds_dict["var_tar2in"],
                                                       named_targets=named_targets)
     
     # clean up to save some memory
-<<<<<<< HEAD
-    del da_val
-    gc.collect()
-=======
     del ds_val
     del da_val
     gc.collect()
-    #free_mem([ds_val, da_val])
->>>>>>> c1b01adb
 
     tval_load = timer() - t0_val
     print(f"Validation data preparation time: {tval_load:.2f}s.")
