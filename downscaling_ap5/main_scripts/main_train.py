--- conflicted
+++ resolved
@@ -148,10 +148,6 @@
 
     # instantiate model
     model = model_instance(shape_in, varnames_tar, hparams_dict, model_savedir, parser_args.exp_name)
-<<<<<<< HEAD
-    model.varnames_tar = varnames_tar
-=======
->>>>>>> a304bf72
 
     # get optional compile options and compile
     compile_opts = handle_opt_utils(model, "get_compile_opts")
@@ -185,11 +181,7 @@
     os.makedirs(model_savedir, exist_ok=True)
     model.save(filepath=model_savedir)
 
-<<<<<<< HEAD
-    if callable(getattr(model, "plot_model")):
-=======
     if callable(getattr(model, "plot_model", False)):
->>>>>>> a304bf72
         model.plot_model(model_savedir, show_shapes=True, show_layer_activations=True)
     else:
         plot_model(model, os.path.join(model_savedir, f"plot_{parser_args.exp_name}.png"),
