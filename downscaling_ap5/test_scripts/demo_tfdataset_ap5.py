<<<<<<< HEAD
# SPDX-FileCopyrightText: 2023 Earth System Data Exploration (ESDE), Jülich Supercomputing Center (JSC)
#
# SPDX-License-Identifier: MIT

__author__ = "Michael Langguth"
__email__ = "m.langguth@fz-juelich.de"
__date__ = "2022-02-15"
__update__ = "2023-03-10"

import argparse
from typing import List, Union
from timeit import default_timer as timer
import xarray as xr
from handle_data_class import HandleDataClass
from all_normalizations import ZScore
from other_utils import print_gpu_usage, print_cpu_usage

da_or_ds = Union[xr.DataArray, xr.Dataset]

make_tf_dataset_dyn = HandleDataClass.make_tf_dataset_dyn


def main():
    parser = argparse.ArgumentParser("Program that test the MAELSTROM AP5 data pipeline")
    parser.add_argument("--datadir", "-d", dest="datadir", type=str,
                        default="/p/scratch/deepacf/maelstrom/maelstrom_data/ap5_michael/preprocessed_tier2/monthly_files_copy/",
                        help="Directory where monthly netCDF-files are stored")
    parser.add_argument("--file_pattern", "-f", dest="file_patt", type=str, default="downscaling_tier2_train_*.nc", help="Filename pattern to glob netCDF-files")
    parser.add_argument("--nfiles_load", "-n", default=30, type=int, dest="nfiles_load",
                        help="Number of netCDF-files to load into memory (2x with prefetching).")
    parser.add_argument("--lshuffle", "-lshuffle", dest="lshuffle", action="store_true", help="Enable shuffling.")
    parser.add_argument("--nepochs", "-ne", dest="nepochs", default=1, type=int,
                        help="Number of epochs to iterate over dataset.")
    parser.add_argument("--batch_size", "-b", dest="batch_size", default=192, type=int,
                        help="Batch size for TF dataset.")
    parser.add_argument("--json_norm", "-js_norm", dest="js_norm", type=str, default=None,
                        help="Path to normalization file providing normalization parameters for given dataset.")
    parser.add_argument("--norm_dims", "-nd", dest="norm_dims", type=List, default=["time", "rlat", "rlon"],
                        help="Dimension names over which dataset should be normalized (if json_norm is unset).")
    parser.add_argument("--var_tar2in", "-tar2in", dest="var_tar2in", type=str, default=None,
                        help="Static target variable that can be used as input variable as well.")
    parser.add_argument("--nworkers", "-nw", dest="nworkers", type=int, default=10,
                        help="Number of workers to read netCDF-files.")

    args = parser.parse_args()

    norm_dims = args.norm_dims

    if args.js_norm:
        print(f"Read normalization data from '{args.js_norm}'")
        data_norm = ZScore(args.norm_dims)
        data_norm.read_norm_from_file(args.js_norm)
        norm_dims = None
    else:
        data_norm = None

    # set-up dynamic TF dataset
    ds_obj, tfds = make_tf_dataset_dyn(args.datadir, args.file_patt, args.batch_size, args.nepochs, args.nfiles_load,
                                       args.lshuffle, var_tar2in=args.var_tar2in, norm_obj=data_norm,
                                       norm_dims=norm_dims, nworkers=args.nworkers)

    niter = int(args.nepochs*(ds_obj.nsamples/args.batch_size) - 1)
    t0 = timer()
    print(f"Start processing dataset with size: {ds_obj.dataset_size/1.e+09:.3f} GB")
    for i, x in enumerate(tfds):
        if i == niter:
            break
    telapsed = timer() - t0

    print(f"Processed data size: {ds_obj.ds_proc_size/1.e+09:.3f} GB (= {args.nepochs} epochs)")
    print(f"Elapsed processing time: {telapsed:.1f} seconds.")
    print(f"Average throughput: {ds_obj.ds_proc_size/1.e+06/telapsed:.3f} MB/s")
    # some statistics on memory usage
    print_gpu_usage("Final GPU memory: ")
    print_cpu_usage("Final CPU memory: ")


if __name__ == "__main__":
    main()

=======
import os, sys, glob
import argparse
from typing import List, Union
from operator import itemgetter
from functools import partial
import re
import gc
import random
from timeit import default_timer as timer
import numpy as np
import xarray as xr
import dask
from multiprocessing import Pool as ThreadPool
import tensorflow as tf
import tensorflow.keras as keras

da_or_ds = Union[xr.DataArray, xr.Dataset]

def main():
    parser = argparse.ArgumentParser("Program that test the MAELSTROM AP5 data pipeline")
    parser.add_argument("--datadir", "-d", dest="datadir", type=str,
                       default="/p/scratch/deepacf/maelstrom/maelstrom_data/ap5_michael/preprocessed_tier2/monthly_files_copy/", 
                       help="Directory where monthly netCDF-files are stored")
    parser.add_argument("--file_pattern", "-f", dest="file_patt", type=str, default="downscaling_tier2_train_*.nc", help="Filename pattern to glob netCDF-files")    
    parser.add_argument("--nfiles_load", "-n", default=30, type=int, dest="nfiles_load",
                        help="Number of netCDF-files to load into memory (2x with prefetching).")
    parser.add_argument("--lprefetch", "-lprefetch", dest="lprefetch", action="store_true",
                       help="Enable prefetching.")
    parser.add_argument("--batch_size", "-b", dest="batch_size", default=192, type=int, 
                        help="Batch size for TF dataset.")
    args = parser.parse_args()
    
    # get data handler
    ds_obj = StreamMonthlyNetCDF(args.datadir, args.file_patt, nfiles_merge=args.nfiles_load,
                                 norm_dims=["time", "rlat", "rlon"])
    
    # set-up TF dataset
    ## map-funcs
    tf_read_nc = lambda ind_set: tf.py_function(ds_obj.read_netcdf, [ind_set], tf.int64)
    tf_choose_data = lambda il: tf.py_function(ds_obj.choose_data, [il], tf.bool)
    tf_getdata = lambda i: tf.numpy_function(ds_obj.getitems, [i], tf.float32)
    tf_split = lambda arr: (arr[..., 0:-ds_obj.n_predictands], arr[..., -ds_obj.n_predictands:])
    
    ## process chain
    tfds = tf.data.Dataset.range(int(ds_obj.nfiles_merged*6*10)).map(tf_read_nc) # 6*10 corresponds to (d_steps + 1)*n_epochs with d_steps=5, n_epochs=10
    if args.lprefetch:
        tfds = tfds.prefetch(1)     # .prefetch(1) ensures that one data subset (=n files) is prefetched
    tfds = tfds.flat_map(lambda x: tf.data.Dataset.from_tensors(x).map(tf_choose_data))
    tfds = tfds.flat_map(
        lambda x: tf.data.Dataset.range(ds_obj.samples_merged).shuffle(ds_obj.samples_merged)
        .batch(args.batch_size, drop_remainder=True).map(tf_getdata))

    tfds = tfds.prefetch(int(ds_obj.samples_merged))
    tfds = tfds.map(tf_split).repeat()
    
    t0 = timer()
    for i, x in enumerate(tfds):
        if i == int(ds_obj.nsamples/args.batch_size) - 1:
            break
            
    print(f"Processing one epoch of data lasted {timer() - t0:.1f} seconds.")
    

class ZScore(object):
    """
    Class for performing zscore-normalization and denormalization.
    Also computes normalization parameters from data if necessary.
    """
    def __init__(self, norm_dims: List):
        self.method = "zscore"
        self.norm_dims = norm_dims
        self.norm_stats = {"mu": None, "sigma": None}

    def get_required_stats(self, data: da_or_ds, **stats):
        """
        Get required parameters for z-score normalization. They are either computed from the data
        or can be parsed as keyword arguments.
        :param data: the data to be (de-)normalized
        :param stats: keyword arguments for mean (mu) and standard deviation (std) used for normalization
        :return (mu, sigma): Parameters for normalization
        """
        mu, std = stats.get("mu", self.norm_stats["mu"]), stats.get("sigma", self.norm_stats["sigma"])

        if mu is None or std is None:
            print("Retrieve mu and sigma from data...")
            mu, std = data.mean(self.norm_dims), data.std(self.norm_dims)
            # The following ensure that both parameters are computed in one graph!
            # This significantly reduces memory footprint as we don't end up having data duplicates
            # in memory due to multiple graphs (and also seem to enfore usage of data chunks as well)
            mu, std = dask.compute(mu, std)
            self.norm_stats = {"mu": mu, "sigma": std}
        # else:
        #    print("Mu and sigma are parsed for (de-)normalization.")

        return mu, std

    def normalize(self, data, **stats):
        """
        Perform z-score normalization on data. 
        Either computes the normalization parameters from the data or applies pre-existing ones.
        :param data: Data array of interest
        :param mu: mean of data for normalization
        :param std: standard deviation of data for normalization
        :return data_norm: normalized data
        """
        mu, std = self.get_required_stats(data, **stats)
        data_norm = (data - mu) / std

        return data_norm

    def denormalize(self, data, **stats):
        """
        Perform z-score denormalization on data.
        :param data: Data array of interest
        :param mu: mean of data for denormalization
        :param std: standard deviation of data for denormalization
        :return data_norm: denormalized data
        """
        if self.norm_stats["mu"] is None or self.norm_stats["std"] is None:
            raise ValueError("Normalization parameters mu and std are unknown.")
        else:
            norm_stats = self.get_required_stats(data, **stats)
        
        
        data_denorm = data * norm_stats["std"] + norm_stats["mu"]

        return data_denorm


class StreamMonthlyNetCDF(object):
    """
    Data handler for monthly netCDF-files which provides methods for setting up 
    a TF dataset that is too large to fit into memory. 
    """    
    def __init__(self, datadir, patt: str, nfiles_merge: int, sample_dim: str = "time", selected_predictors: List = None,
                 selected_predictands: List = None, var_tar2in: str = None, norm_dims: List = None, norm_obj=None):
        """
        Initialize data handler.
        :param datadir: path to directory where netCDF-files are located
        :param patt: file name pattern for globbing
        :param nfiles_merge: number of netCDF-files that get loaded into memory 
        :param sample_dim: dimension from which samples will be drawn
        :param selected_predictors: list of predictor variable names
        :param selected_predictands: list of predictand variable names
        :param var_tar2in: target variable that should be added to input as well (e.g. surface topography)
        :param norm_dims: dimenions over which data will be normalized
        :param norm_obj: normalization object 
        """
        self.data_dir = datadir
        self.file_list = patt
        self.nfiles = len(self.file_list)
        self.file_list_random = random.sample(self.file_list, self.nfiles)
        self.nfiles2merge = nfiles_merge
        self.nfiles_merged = int(self.nfiles / self.nfiles2merge)
        self.samples_merged = self.get_samples_per_merged_file()
        self.predictor_list = selected_predictors
        self.predictand_list = selected_predictands
        self.n_predictands, self.n_predictors = len(self.predictand_list), len(self.predictor_list)
        self.all_vars = self.predictor_list + self.predictand_list
        self.ds_all = xr.open_mfdataset(list(self.file_list), decode_cf=False, cache=False)  # , parallel=True)
        self.var_tar2in = var_tar2in
        if self.var_tar2in is not None:
            self.n_predictors += len(to_list(self.var_tar2in))
        self.sample_dim = sample_dim
        self.nsamples = self.ds_all.dims[sample_dim]
        self.data_dim = self.get_data_dim()
        t0 = timer()
        self.normalization_time = -999.
        if norm_obj is None:  
            print("Start computing normalization parameters.")
            self.data_norm = ZScore(norm_dims)  # TO-DO: Allow for arbitrary normalization
            self.norm_params = self.data_norm.get_required_stats(self.ds_all)
            self.normalization_time = timer() - t0
        else:
            self.data_norm = norm_obj
            self.norm_params = norm_obj.norm_stats

        self.data_loaded = [xr.Dataset, xr.Dataset]
        self.i_loaded = 0
        self.data_now = None
        self.pool = ThreadPool(10)        # To-Do: remove hard-coded number of threads (-> support contact)

    def __len__(self):
        return self.nsamples

    def getitems(self, indices):
        da_now = self.data_now.isel({self.sample_dim: indices}).to_array("variables")
        if self.var_tar2in is not None:
            da_now = xr.concat([da_now, da_now.sel({"variables": self.var_tar2in})], dim="variables")
        return da_now.transpose(..., "variables")

    def get_data_dim(self):
        """
        Retrieve the dimensionality of the data to be handled, i.e. without sample_dim which will be batched in a
        data stream.
        :return: tuple of data dimensions
        """
        # get existing dimension names and remove sample_dim
        dimnames = list(self.ds_all.coords)
        dimnames.remove(self.sample_dim)

        # get the dimensionality of the data of interest
        all_dims = dict(self.ds_all.dims)
        data_dim = itemgetter(*dimnames)(all_dims)

        return data_dim

    def get_samples_per_merged_file(self):
        nsamples_merged = []

        for i in range(self.nfiles_merged):
            file_list_now = self.file_list_random[i * self.nfiles2merge: (i + 1) * self.nfiles2merge]
            ds_now = xr.open_mfdataset(list(file_list_now), decode_cf=False)
            nsamples_merged.append(ds_now.dims["time"])  # To-Do avoid hard-coding

        return max(nsamples_merged)

    @property
    def data_dir(self):
        return self._data_dir

    @data_dir.setter
    def data_dir(self, datadir):
        if not os.path.isdir(datadir):
            raise NotADirectoryError(f"Parsed data directory '{datadir}' does not exist.")

        self._data_dir = datadir

    @property
    def file_list(self):
        return self._file_list

    @file_list.setter
    def file_list(self, patt):
        patt = patt if patt.endswith(".nc") else f"{patt}.nc"
        files = glob.glob(os.path.join(self.data_dir, patt))

        if not files:
            raise FileNotFoundError(f"Could not find any files with pattern '{patt}' under '{self.data_dir}'.")

        self._file_list = list(
            np.asarray(sorted(files, key=lambda s: int(re.search(r'\d+', os.path.basename(s)).group()))))

    @property
    def nfiles2merge(self):
        return self._nfiles2merge

    @nfiles2merge.setter
    def nfiles2merge(self, n2merge):
        #n = find_closest_divisor(self.nfiles, n2merge)
        #if n != n2merge:
        #    print(f"{n2merge} is not a divisor of the total number of files. Value is changed to {n}")
        if self.nfiles%n2merge != 0:
            raise ValueError(f"Chosen number of files ({n2merge:d}) to read must be a divisor " +
                             f" of total number of files ({self.nfiles:d}).")
        
        self._nfiles2merge = n2merge

    @property
    def sample_dim(self):
        return self._sample_dim

    @sample_dim.setter
    def sample_dim(self, sample_dim):
        if not sample_dim in self.ds_all.dims:
            raise KeyError(f"Could not find dimension '{sample_dim}' in data.")

        self._sample_dim = sample_dim

    @property
    def predictor_list(self):
        return self._predictor_list

    @predictor_list.setter
    def predictor_list(self, selected_predictors: List):
        """
        Initalizes predictor list. In case that selected_predictors is set to None, all variables with suffix `_in` in their names are selected.
        In case that a list of selected_predictors is parsed, their availability is checked.
        :param selected_predictors: list of predictor variables or None
        """
        self._predictor_list = self.check_and_choose_vars(selected_predictors, "_in")

    @property
    def predictand_list(self):
        return self._predictand_list

    @predictand_list.setter
    def predictand_list(self, selected_predictands: List):
        self._predictand_list = self.check_and_choose_vars(selected_predictands, "_tar")

    def check_and_choose_vars(self, var_list: List[str], suffix: str = "*"):
        """
        Checks list of variables for availability or retrieves all variables named with a given suffix (for var_list = None)
        :param var_list: list of predictor variables or None
        :param suffix: optional suffix of variables to selected. Only effective if var_list is None.
        :return selected_vars: list of selected variables
        """
        ds_test = xr.open_dataset(self.file_list[0])
        all_vars = list(ds_test.variables)

        if var_list is None:
            selected_vars = [var for var in all_vars if var.endswith(suffix)]
        else:
            stat_list = [var in all_vars for var in var_list]
            if all(stat_list):
                selected_vars = var_list
            else:
                miss_inds = [i for i, x in enumerate(stat_list) if x]
                miss_vars = [var_list[i] for i in miss_inds]
                raise ValueError(f"Could not find the following variables in the dataset: {*miss_vars,}")

        return selected_vars

    @staticmethod
    def _process_one_netcdf(fname, data_norm, engine: str = "netcdf4", var_list: List = None, **kwargs):
        with xr.open_dataset(fname, decode_cf=False, engine=engine, **kwargs) as ds_now:
            if var_list: ds_now = ds_now[var_list]
            ds_now = StreamMonthlyNetCDF._preprocess_ds(ds_now, data_norm)
            ds_now = ds_now.load()
            return ds_now

    @staticmethod
    def _preprocess_ds(ds, data_norm):
        ds = data_norm.normalize(ds)
        return ds.astype("float32")

    def _read_mfdataset(self, files, **kwargs):
        t0 = timer()
        # parallel processing of files incl. normalization
        datasets = self.pool.map(partial(self._process_one_netcdf, data_norm=self.data_norm, **kwargs), files)
        ds_all = xr.concat(datasets, dim=self.sample_dim)
        # clean-up
        del datasets
        gc.collect()
        # timing
        print(f"Reading dataset of {len(files)} files took {timer() - t0:.2f}s.")

        return ds_all

    def read_netcdf(self, set_ind):
        set_ind = tf.keras.backend.get_value(set_ind)
        set_ind = int(str(set_ind).lstrip("b'").rstrip("'"))
        set_ind = int(set_ind%self.nfiles_merged)
        il = int((self.i_loaded + 1)%2)
        file_list_now = self.file_list_random[set_ind * self.nfiles2merge:(set_ind + 1) * self.nfiles2merge]
        # read the normalized data into memory
        # ds_now = xr.open_mfdataset(list(file_list_now), decode_cf=False, data_vars=self.all_vars,
        #                           preprocess=partial(self._preprocess_ds, data_norm=self.data_norm),
        #                           parallel=True).load()
        self.data_loaded[il] = self._read_mfdataset(file_list_now, var_list=self.all_vars).copy()
        nsamples = self.data_loaded[il].dims[self.sample_dim]
        if nsamples < self.samples_merged:
            t0 = timer()
            add_samples = self.samples_merged - nsamples
            add_inds = random.sample(range(nsamples), add_samples)
            ds_add = self.data_loaded[il].isel({self.sample_dim: add_inds})
            ds_add[self.sample_dim] = ds_add[self.sample_dim] + 1.
            self.data_loaded[il] = xr.concat([self.data_loaded[il], ds_add], dim=self.sample_dim)
            print(f"Appending data with {add_samples:d} samples took {timer() - t0:.2f}s.")

        print(f"Currently loaded dataset has {self.data_loaded[il].dims[self.sample_dim]} samples.")

        return il

    def choose_data(self, il):
        self.data_now = self.data_loaded[il]
        self.i_loaded = il
        return True
    
if __name__ == "__main__":
    main()
>>>>>>> develop<|MERGE_RESOLUTION|>--- conflicted
+++ resolved
@@ -1,4 +1,3 @@
-<<<<<<< HEAD
 # SPDX-FileCopyrightText: 2023 Earth System Data Exploration (ESDE), Jülich Supercomputing Center (JSC)
 #
 # SPDX-License-Identifier: MIT
@@ -74,381 +73,6 @@
     # some statistics on memory usage
     print_gpu_usage("Final GPU memory: ")
     print_cpu_usage("Final CPU memory: ")
-
-
-if __name__ == "__main__":
-    main()
-
-=======
-import os, sys, glob
-import argparse
-from typing import List, Union
-from operator import itemgetter
-from functools import partial
-import re
-import gc
-import random
-from timeit import default_timer as timer
-import numpy as np
-import xarray as xr
-import dask
-from multiprocessing import Pool as ThreadPool
-import tensorflow as tf
-import tensorflow.keras as keras
-
-da_or_ds = Union[xr.DataArray, xr.Dataset]
-
-def main():
-    parser = argparse.ArgumentParser("Program that test the MAELSTROM AP5 data pipeline")
-    parser.add_argument("--datadir", "-d", dest="datadir", type=str,
-                       default="/p/scratch/deepacf/maelstrom/maelstrom_data/ap5_michael/preprocessed_tier2/monthly_files_copy/", 
-                       help="Directory where monthly netCDF-files are stored")
-    parser.add_argument("--file_pattern", "-f", dest="file_patt", type=str, default="downscaling_tier2_train_*.nc", help="Filename pattern to glob netCDF-files")    
-    parser.add_argument("--nfiles_load", "-n", default=30, type=int, dest="nfiles_load",
-                        help="Number of netCDF-files to load into memory (2x with prefetching).")
-    parser.add_argument("--lprefetch", "-lprefetch", dest="lprefetch", action="store_true",
-                       help="Enable prefetching.")
-    parser.add_argument("--batch_size", "-b", dest="batch_size", default=192, type=int, 
-                        help="Batch size for TF dataset.")
-    args = parser.parse_args()
-    
-    # get data handler
-    ds_obj = StreamMonthlyNetCDF(args.datadir, args.file_patt, nfiles_merge=args.nfiles_load,
-                                 norm_dims=["time", "rlat", "rlon"])
-    
-    # set-up TF dataset
-    ## map-funcs
-    tf_read_nc = lambda ind_set: tf.py_function(ds_obj.read_netcdf, [ind_set], tf.int64)
-    tf_choose_data = lambda il: tf.py_function(ds_obj.choose_data, [il], tf.bool)
-    tf_getdata = lambda i: tf.numpy_function(ds_obj.getitems, [i], tf.float32)
-    tf_split = lambda arr: (arr[..., 0:-ds_obj.n_predictands], arr[..., -ds_obj.n_predictands:])
-    
-    ## process chain
-    tfds = tf.data.Dataset.range(int(ds_obj.nfiles_merged*6*10)).map(tf_read_nc) # 6*10 corresponds to (d_steps + 1)*n_epochs with d_steps=5, n_epochs=10
-    if args.lprefetch:
-        tfds = tfds.prefetch(1)     # .prefetch(1) ensures that one data subset (=n files) is prefetched
-    tfds = tfds.flat_map(lambda x: tf.data.Dataset.from_tensors(x).map(tf_choose_data))
-    tfds = tfds.flat_map(
-        lambda x: tf.data.Dataset.range(ds_obj.samples_merged).shuffle(ds_obj.samples_merged)
-        .batch(args.batch_size, drop_remainder=True).map(tf_getdata))
-
-    tfds = tfds.prefetch(int(ds_obj.samples_merged))
-    tfds = tfds.map(tf_split).repeat()
-    
-    t0 = timer()
-    for i, x in enumerate(tfds):
-        if i == int(ds_obj.nsamples/args.batch_size) - 1:
-            break
-            
-    print(f"Processing one epoch of data lasted {timer() - t0:.1f} seconds.")
-    
-
-class ZScore(object):
-    """
-    Class for performing zscore-normalization and denormalization.
-    Also computes normalization parameters from data if necessary.
-    """
-    def __init__(self, norm_dims: List):
-        self.method = "zscore"
-        self.norm_dims = norm_dims
-        self.norm_stats = {"mu": None, "sigma": None}
-
-    def get_required_stats(self, data: da_or_ds, **stats):
-        """
-        Get required parameters for z-score normalization. They are either computed from the data
-        or can be parsed as keyword arguments.
-        :param data: the data to be (de-)normalized
-        :param stats: keyword arguments for mean (mu) and standard deviation (std) used for normalization
-        :return (mu, sigma): Parameters for normalization
-        """
-        mu, std = stats.get("mu", self.norm_stats["mu"]), stats.get("sigma", self.norm_stats["sigma"])
-
-        if mu is None or std is None:
-            print("Retrieve mu and sigma from data...")
-            mu, std = data.mean(self.norm_dims), data.std(self.norm_dims)
-            # The following ensure that both parameters are computed in one graph!
-            # This significantly reduces memory footprint as we don't end up having data duplicates
-            # in memory due to multiple graphs (and also seem to enfore usage of data chunks as well)
-            mu, std = dask.compute(mu, std)
-            self.norm_stats = {"mu": mu, "sigma": std}
-        # else:
-        #    print("Mu and sigma are parsed for (de-)normalization.")
-
-        return mu, std
-
-    def normalize(self, data, **stats):
-        """
-        Perform z-score normalization on data. 
-        Either computes the normalization parameters from the data or applies pre-existing ones.
-        :param data: Data array of interest
-        :param mu: mean of data for normalization
-        :param std: standard deviation of data for normalization
-        :return data_norm: normalized data
-        """
-        mu, std = self.get_required_stats(data, **stats)
-        data_norm = (data - mu) / std
-
-        return data_norm
-
-    def denormalize(self, data, **stats):
-        """
-        Perform z-score denormalization on data.
-        :param data: Data array of interest
-        :param mu: mean of data for denormalization
-        :param std: standard deviation of data for denormalization
-        :return data_norm: denormalized data
-        """
-        if self.norm_stats["mu"] is None or self.norm_stats["std"] is None:
-            raise ValueError("Normalization parameters mu and std are unknown.")
-        else:
-            norm_stats = self.get_required_stats(data, **stats)
-        
-        
-        data_denorm = data * norm_stats["std"] + norm_stats["mu"]
-
-        return data_denorm
-
-
-class StreamMonthlyNetCDF(object):
-    """
-    Data handler for monthly netCDF-files which provides methods for setting up 
-    a TF dataset that is too large to fit into memory. 
-    """    
-    def __init__(self, datadir, patt: str, nfiles_merge: int, sample_dim: str = "time", selected_predictors: List = None,
-                 selected_predictands: List = None, var_tar2in: str = None, norm_dims: List = None, norm_obj=None):
-        """
-        Initialize data handler.
-        :param datadir: path to directory where netCDF-files are located
-        :param patt: file name pattern for globbing
-        :param nfiles_merge: number of netCDF-files that get loaded into memory 
-        :param sample_dim: dimension from which samples will be drawn
-        :param selected_predictors: list of predictor variable names
-        :param selected_predictands: list of predictand variable names
-        :param var_tar2in: target variable that should be added to input as well (e.g. surface topography)
-        :param norm_dims: dimenions over which data will be normalized
-        :param norm_obj: normalization object 
-        """
-        self.data_dir = datadir
-        self.file_list = patt
-        self.nfiles = len(self.file_list)
-        self.file_list_random = random.sample(self.file_list, self.nfiles)
-        self.nfiles2merge = nfiles_merge
-        self.nfiles_merged = int(self.nfiles / self.nfiles2merge)
-        self.samples_merged = self.get_samples_per_merged_file()
-        self.predictor_list = selected_predictors
-        self.predictand_list = selected_predictands
-        self.n_predictands, self.n_predictors = len(self.predictand_list), len(self.predictor_list)
-        self.all_vars = self.predictor_list + self.predictand_list
-        self.ds_all = xr.open_mfdataset(list(self.file_list), decode_cf=False, cache=False)  # , parallel=True)
-        self.var_tar2in = var_tar2in
-        if self.var_tar2in is not None:
-            self.n_predictors += len(to_list(self.var_tar2in))
-        self.sample_dim = sample_dim
-        self.nsamples = self.ds_all.dims[sample_dim]
-        self.data_dim = self.get_data_dim()
-        t0 = timer()
-        self.normalization_time = -999.
-        if norm_obj is None:  
-            print("Start computing normalization parameters.")
-            self.data_norm = ZScore(norm_dims)  # TO-DO: Allow for arbitrary normalization
-            self.norm_params = self.data_norm.get_required_stats(self.ds_all)
-            self.normalization_time = timer() - t0
-        else:
-            self.data_norm = norm_obj
-            self.norm_params = norm_obj.norm_stats
-
-        self.data_loaded = [xr.Dataset, xr.Dataset]
-        self.i_loaded = 0
-        self.data_now = None
-        self.pool = ThreadPool(10)        # To-Do: remove hard-coded number of threads (-> support contact)
-
-    def __len__(self):
-        return self.nsamples
-
-    def getitems(self, indices):
-        da_now = self.data_now.isel({self.sample_dim: indices}).to_array("variables")
-        if self.var_tar2in is not None:
-            da_now = xr.concat([da_now, da_now.sel({"variables": self.var_tar2in})], dim="variables")
-        return da_now.transpose(..., "variables")
-
-    def get_data_dim(self):
-        """
-        Retrieve the dimensionality of the data to be handled, i.e. without sample_dim which will be batched in a
-        data stream.
-        :return: tuple of data dimensions
-        """
-        # get existing dimension names and remove sample_dim
-        dimnames = list(self.ds_all.coords)
-        dimnames.remove(self.sample_dim)
-
-        # get the dimensionality of the data of interest
-        all_dims = dict(self.ds_all.dims)
-        data_dim = itemgetter(*dimnames)(all_dims)
-
-        return data_dim
-
-    def get_samples_per_merged_file(self):
-        nsamples_merged = []
-
-        for i in range(self.nfiles_merged):
-            file_list_now = self.file_list_random[i * self.nfiles2merge: (i + 1) * self.nfiles2merge]
-            ds_now = xr.open_mfdataset(list(file_list_now), decode_cf=False)
-            nsamples_merged.append(ds_now.dims["time"])  # To-Do avoid hard-coding
-
-        return max(nsamples_merged)
-
-    @property
-    def data_dir(self):
-        return self._data_dir
-
-    @data_dir.setter
-    def data_dir(self, datadir):
-        if not os.path.isdir(datadir):
-            raise NotADirectoryError(f"Parsed data directory '{datadir}' does not exist.")
-
-        self._data_dir = datadir
-
-    @property
-    def file_list(self):
-        return self._file_list
-
-    @file_list.setter
-    def file_list(self, patt):
-        patt = patt if patt.endswith(".nc") else f"{patt}.nc"
-        files = glob.glob(os.path.join(self.data_dir, patt))
-
-        if not files:
-            raise FileNotFoundError(f"Could not find any files with pattern '{patt}' under '{self.data_dir}'.")
-
-        self._file_list = list(
-            np.asarray(sorted(files, key=lambda s: int(re.search(r'\d+', os.path.basename(s)).group()))))
-
-    @property
-    def nfiles2merge(self):
-        return self._nfiles2merge
-
-    @nfiles2merge.setter
-    def nfiles2merge(self, n2merge):
-        #n = find_closest_divisor(self.nfiles, n2merge)
-        #if n != n2merge:
-        #    print(f"{n2merge} is not a divisor of the total number of files. Value is changed to {n}")
-        if self.nfiles%n2merge != 0:
-            raise ValueError(f"Chosen number of files ({n2merge:d}) to read must be a divisor " +
-                             f" of total number of files ({self.nfiles:d}).")
-        
-        self._nfiles2merge = n2merge
-
-    @property
-    def sample_dim(self):
-        return self._sample_dim
-
-    @sample_dim.setter
-    def sample_dim(self, sample_dim):
-        if not sample_dim in self.ds_all.dims:
-            raise KeyError(f"Could not find dimension '{sample_dim}' in data.")
-
-        self._sample_dim = sample_dim
-
-    @property
-    def predictor_list(self):
-        return self._predictor_list
-
-    @predictor_list.setter
-    def predictor_list(self, selected_predictors: List):
-        """
-        Initalizes predictor list. In case that selected_predictors is set to None, all variables with suffix `_in` in their names are selected.
-        In case that a list of selected_predictors is parsed, their availability is checked.
-        :param selected_predictors: list of predictor variables or None
-        """
-        self._predictor_list = self.check_and_choose_vars(selected_predictors, "_in")
-
-    @property
-    def predictand_list(self):
-        return self._predictand_list
-
-    @predictand_list.setter
-    def predictand_list(self, selected_predictands: List):
-        self._predictand_list = self.check_and_choose_vars(selected_predictands, "_tar")
-
-    def check_and_choose_vars(self, var_list: List[str], suffix: str = "*"):
-        """
-        Checks list of variables for availability or retrieves all variables named with a given suffix (for var_list = None)
-        :param var_list: list of predictor variables or None
-        :param suffix: optional suffix of variables to selected. Only effective if var_list is None.
-        :return selected_vars: list of selected variables
-        """
-        ds_test = xr.open_dataset(self.file_list[0])
-        all_vars = list(ds_test.variables)
-
-        if var_list is None:
-            selected_vars = [var for var in all_vars if var.endswith(suffix)]
-        else:
-            stat_list = [var in all_vars for var in var_list]
-            if all(stat_list):
-                selected_vars = var_list
-            else:
-                miss_inds = [i for i, x in enumerate(stat_list) if x]
-                miss_vars = [var_list[i] for i in miss_inds]
-                raise ValueError(f"Could not find the following variables in the dataset: {*miss_vars,}")
-
-        return selected_vars
-
-    @staticmethod
-    def _process_one_netcdf(fname, data_norm, engine: str = "netcdf4", var_list: List = None, **kwargs):
-        with xr.open_dataset(fname, decode_cf=False, engine=engine, **kwargs) as ds_now:
-            if var_list: ds_now = ds_now[var_list]
-            ds_now = StreamMonthlyNetCDF._preprocess_ds(ds_now, data_norm)
-            ds_now = ds_now.load()
-            return ds_now
-
-    @staticmethod
-    def _preprocess_ds(ds, data_norm):
-        ds = data_norm.normalize(ds)
-        return ds.astype("float32")
-
-    def _read_mfdataset(self, files, **kwargs):
-        t0 = timer()
-        # parallel processing of files incl. normalization
-        datasets = self.pool.map(partial(self._process_one_netcdf, data_norm=self.data_norm, **kwargs), files)
-        ds_all = xr.concat(datasets, dim=self.sample_dim)
-        # clean-up
-        del datasets
-        gc.collect()
-        # timing
-        print(f"Reading dataset of {len(files)} files took {timer() - t0:.2f}s.")
-
-        return ds_all
-
-    def read_netcdf(self, set_ind):
-        set_ind = tf.keras.backend.get_value(set_ind)
-        set_ind = int(str(set_ind).lstrip("b'").rstrip("'"))
-        set_ind = int(set_ind%self.nfiles_merged)
-        il = int((self.i_loaded + 1)%2)
-        file_list_now = self.file_list_random[set_ind * self.nfiles2merge:(set_ind + 1) * self.nfiles2merge]
-        # read the normalized data into memory
-        # ds_now = xr.open_mfdataset(list(file_list_now), decode_cf=False, data_vars=self.all_vars,
-        #                           preprocess=partial(self._preprocess_ds, data_norm=self.data_norm),
-        #                           parallel=True).load()
-        self.data_loaded[il] = self._read_mfdataset(file_list_now, var_list=self.all_vars).copy()
-        nsamples = self.data_loaded[il].dims[self.sample_dim]
-        if nsamples < self.samples_merged:
-            t0 = timer()
-            add_samples = self.samples_merged - nsamples
-            add_inds = random.sample(range(nsamples), add_samples)
-            ds_add = self.data_loaded[il].isel({self.sample_dim: add_inds})
-            ds_add[self.sample_dim] = ds_add[self.sample_dim] + 1.
-            self.data_loaded[il] = xr.concat([self.data_loaded[il], ds_add], dim=self.sample_dim)
-            print(f"Appending data with {add_samples:d} samples took {timer() - t0:.2f}s.")
-
-        print(f"Currently loaded dataset has {self.data_loaded[il].dims[self.sample_dim]} samples.")
-
-        return il
-
-    def choose_data(self, il):
-        self.data_now = self.data_loaded[il]
-        self.i_loaded = il
-        return True
     
 if __name__ == "__main__":
-    main()
->>>>>>> develop+    main()