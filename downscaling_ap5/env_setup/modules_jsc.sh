--- conflicted
+++ resolved
@@ -20,11 +20,8 @@
   ml GCC/11.2.0
   ml ParaStationMPI/5.5.0-1
   ml mpi4py/3.1.3
-<<<<<<< HEAD
   ml git/2.33.1-nodocs
-=======
   ml tqdm/4.62.3
->>>>>>> acf48fd1
   ml CDO/2.0.2
   ml NCO/5.0.3
   ml netcdf4-python/1.5.7-serial
