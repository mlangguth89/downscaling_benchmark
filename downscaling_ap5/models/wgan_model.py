--- conflicted
+++ resolved
@@ -96,12 +96,8 @@
         # instantiate submodels
         tar_shape = (*self.shape_in[:-1], self.hparams["n_predictands"])   # critic only accounts for dynamic variables
         # instantiate models
-        self.generator = self.generator(self.shape_in, channels_start=self.hparams["ngf"],
-<<<<<<< HEAD
+        self.generator = self.generator(self.shape_in, channels_start=self.hparams["ngf"], concat_out = True,
                                         n_predictands=self.hparams["n_predictands"], z_branch=self.hparams["z_branch"])
-=======
-                                        z_branch=self.hparams["z_branch"], concat_out=True)
->>>>>>> 069c6e06
         self.critic = self.critic(tar_shape)
 
         # Unused attribute, but introduced for joint driver script with U-Net; to be solved with customized target vars
@@ -202,19 +198,11 @@
                 # generate (downscaled) data
                 gen_data = self.generator(predictors[ist:ie, ...], training=True)
                 # calculate critics for both, the real and the generated data
-<<<<<<< HEAD
                 critic_gen = self.critic(gen_data[..., 0:self.hparams["n_predictands"]], training=True)
                 critic_gt = self.critic(predictands_critic, training=True)
                 # calculate the loss (incl. gradient penalty)
                 c_loss = WGAN.critic_loss(critic_gt, critic_gen)
                 gp = self.gradient_penalty(predictands_critic, gen_data[..., 0:self.hparams["n_predictands"]])
-=======
-                critic_gen = self.critic(gen_data[..., 0], training=True)
-                critic_gt = self.critic(predictands_critic, training=True)
-                # calculate the loss (incl. gradient penalty)
-                c_loss = WGAN.critic_loss(critic_gt, critic_gen)
-                gp = self.gradient_penalty(predictands_critic, gen_data[..., 0:1])
->>>>>>> 069c6e06
 
                 d_loss = c_loss + self.hparams["gp_weight"] * gp
 
@@ -227,11 +215,7 @@
             # generate (downscaled) data
             gen_data = self.generator(predictors[-self.hparams["batch_size"]:, :, :, :], training=True)
             # get the critic and calculate corresponding generator losses (critic and reconstruction loss)
-<<<<<<< HEAD
             critic_gen = self.critic(gen_data[..., 0:self.hparams["n_predictands"]], training=True)
-=======
-            critic_gen = self.critic(gen_data[..., 0], training=True)
->>>>>>> 069c6e06
             cg_loss = WGAN.critic_gen_loss(critic_gen)
             rloss = self.recon_loss(predictands[-self.hparams["batch_size"]:, :, :, :], gen_data)
 
@@ -290,11 +274,7 @@
         # initialize reconstruction loss
         rloss = 0.
         # get MAE for all output heads
-<<<<<<< HEAD
         for i in range(self.hparams["n_predictands"]):
-=======
-        for i in range(n):
->>>>>>> 069c6e06
             rloss += tf.reduce_mean(tf.abs(tf.squeeze(gen_data[..., i]) - real_data[..., i]))
 
         return rloss
