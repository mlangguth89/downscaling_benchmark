--- conflicted
+++ resolved
@@ -27,7 +27,7 @@
 except:
     from multiprocessing.pool import ThreadPool
 from all_normalizations import ZScore
-from other_utils import to_list, find_closest_divisor#, free_mem
+from other_utils import to_list, find_closest_divisor
 
 
 class HandleDataClass(object):
@@ -668,15 +668,6 @@
             data_now = xr.concat([data_now, ds_add], dim=self.sample_dim)
             print(f"Appending data with {add_samples:d} samples took {timer() - t1:.2f}s" +
                   f"(total #samples: {data_now.dims[self.sample_dim]})")
-            # free memory
-<<<<<<< HEAD
-            del ds_add
-            del add_samples
-            del istart
-            gc.collect()
-=======
->>>>>>> c1b01adb
-            #free_mem([ds_add, add_samples, istart])
 
         self.data_loaded[il] = data_now
         # timing
@@ -685,15 +676,6 @@
         self.ds_proc_size += data_now.nbytes
         print(f"Dataset #{set_ind:d} ({il+1:d}/2) reading time: {t_read:.2f}s.")
         self.iload_next = il + 1
-        # free memory
-<<<<<<< HEAD
-        del nsamples
-        del t_read
-        del data_now 
-        gc.collect()
-=======
->>>>>>> c1b01adb
-        #free_mem([nsamples, t_read, data_now])
 
         return il
 
