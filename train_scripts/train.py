
__email__ = "b.gong@fz-juelich.de"
__author__ = "Bing Gong"
__date__ = "2022-12-08"

import sys
sys.path.append('../')
from models.diffusion_utils import GaussianDiffusion
from models.network_unet import Upsampling
from utils.data_loader import create_loader

import time
from collections import OrderedDict
from torch.optim import Adam
import torch
import torch.nn as nn
import os
from torch.optim import lr_scheduler
import wandb

device = torch.device("cuda:0" if torch.cuda.is_available() else "cpu")
cuda = True if torch.cuda.is_available() else False
#Tensor = torch.cuda.FloatTensor if cuda else torch.FloatTensor

pname = "./logs/profile"


class BuildModel:
    def __init__(self, netG,
                 G_lossfn_type: str = "l1",
                 G_optimizer_type: str = "adam",
                 G_optimizer_lr: float = 5.e-02,
                 G_optimizer_betas: list = [0.9, 0.999],  #5.e-05
                 G_optimizer_wd: int = 5.e-03,
                 save_dir: str = "../results",
                 train_loader: object = None,
                 val_loader: object = None,
                 epochs: int = 20,
                 decay_start: int = 5,
                 decay_end: int = 30,
                 dataset_type: str = 'precipitation',
                 diffusion=False,
                 save_freq=1000,
                 **kwargs):

        """
        :param netG:
        :param G_lossfn_type:
        :param G_optimizer_type:
        :param G_optimizer_lr:
        :param save_dir: str, the save model path
        :param diffusion: if enable diffusion, the conditional must be defined
        :param kwargs: conditional: bool
        """

        # ------------------------------------
        # define network
        # ------------------------------------
        self.netG = netG

        self.netG.to(device)
        self.G_lossfn_type = G_lossfn_type
        self.G_optimizer_type = G_optimizer_type
        self.G_optimizer_lr = G_optimizer_lr
        self.G_optimizer_betas = G_optimizer_betas
        self.G_optimizer_wd = G_optimizer_wd
        self.schedulers = []
        self.diffusion = diffusion
        self.save_dir = save_dir
        self.dataset_type=dataset_type

        self.epochs = epochs
        self.train_loader = train_loader
        self.val_loader = val_loader
        self.decay_start = decay_start
        self.decay_end = decay_end
        self.save_freq = save_freq


        if diffusion:
            self.conditional = kwargs["conditional"]
            self.timesteps = kwargs["timesteps"]


    def init_train(self):
        wandb.watch(self.netG, log_freq=100)
        self.netG.train()
        self.define_loss()
        self.define_optimizer()
        self.define_scheduler()
    # ----------------------------------------
    # define loss
    # ----------------------------------------
    def define_loss(self):
        if self.G_lossfn_type == 'l1':
            self.G_lossfn = nn.L1Loss()
        elif self.G_lossfn_type == 'l2':
            self.G_lossfn = nn.MSELoss()
        elif self.G_lossfn_type == "huber":
            self.G_lossfn = nn.SmoothL1Loss() ##need to check if this works or not
        else:
            raise NotImplementedError('Loss type [{:s}] is not found.'.format(self.G_lossfn_type))

    # ----------------------------------------
    # define optimizer
    # ----------------------------------------
    def define_optimizer(self):
        G_optim_params = []
        for k, v in self.netG.named_parameters():
            if v.requires_grad:
                G_optim_params.append(v)
            else:
                print('Params [{:s}] will not optimize.'.format(k))

        self.G_optimizer = Adam(G_optim_params, lr = self.G_optimizer_lr,
                                betas = self.G_optimizer_betas,
                                weight_decay = self.G_optimizer_wd)

    # ----------------------------------------
    # define scheduler, only "MultiStepLR"
    # ----------------------------------------
    def define_scheduler(self):
        self.schedulers.append(lr_scheduler.MultiStepLR(self.G_optimizer,
                                                        milestones = [4000, 20000, 50000],
                                                        gamma = 0.01))

    # ----------------------------------------
    # save model / optimizer(optional)
    # ----------------------------------------
    def save(self, iter_label):
        self.save_network(self.save_dir, self.netG, 'G', iter_label)

    # ----------------------------------------
    # save the state_dict of the network
    # ----------------------------------------
    def save_network(self, save_dir, network, network_label, iter_label):
        save_filename = '{}_{}.pth'.format(iter_label, network_label)
        save_path = os.path.join(save_dir, save_filename)
        state_dict = network.state_dict()
        for key, param in state_dict.items():
            state_dict[key] = param.cpu()
        torch.save(state_dict, save_path)

    # ----------------------------------------
    # feed L/H data
    # ----------------------------------------
    def feed_data(self, data):
<<<<<<< HEAD
        self.L = data['L'].cuda()#.to(torch.half)
        print("Self.L type",type(self.L))
=======
        self.L = data['L'].cuda()
>>>>>>> 9bbe1016
        if self.diffusion:
            upsampling = Upsampling(in_channels = 8)
            self.L = upsampling(self.L)
        self.H = data['H'].cuda()

    def count_flops(self,data):
        # Count the number of FLOPs
        c_ops = count_ops(self.netG,data)
        print("The number of FLOPS is:",c_ops )

    # ----------------------------------------
    # feed L to netG
    # ----------------------------------------
    def netG_forward(self):

        if not self.diffusion:
            self.E = self.netG(self.L) #[:,0,:,:]
        else:
            if len(self.H.shape) == 3:
                self.H = torch.unsqueeze(self.H, dim = 1)
            h_shape = self.H.shape

            noise = torch.randn_like(self.H)
            t = torch.randint(0, self.timesteps, (h_shape[0],), device = device).long()
            gd = GaussianDiffusion(model = self.netG, timesteps = self.timesteps)
            x_noisy = gd.q_sample(x_start = self.H, t = t, noise = noise)

            if not self.conditional:
                self.E = self.netG(x_noisy, t)

            else:
                self.E = self.netG(torch.cat([self.L, x_noisy], dim = 1), t)

            self.H = noise #if using difussion, the output is not the prediction values, but the predicted noise

    # ----------------------------------------
    # update parameters and get loss
    # ----------------------------------------
    def optimize_parameters(self):
        self.G_optimizer.zero_grad()
        self.netG_forward()
        self.G_loss = self.G_lossfn(self.E, self.H)
        self.G_loss.backward()
        self.G_optimizer.step()

    def update_learning_rate(self, n):
        for scheduler in self.schedulers:
            scheduler.step(n)

    # ----------------------------------------
    # test / inference
    # ----------------------------------------
    def test(self):
        self.netG.eval()
        with torch.no_grad():
            self.netG_forward()
        self.netG.train()

    # ----------------------------------------
    # get L, E, H image
    # ----------------------------------------
    def current_visuals(self, need_H=True):
        out_dict = OrderedDict()
        out_dict['L'] = self.L.detach()[0].float()
        out_dict['E'] = self.E.detach()[0].float()
        if need_H:
            out_dict['H'] = self.H.detach()[0].float()
        return out_dict

    #get learning rate
    def get_lr(self):
        for param_group in self.G_optimizer.param_groups:
            return param_group['lr']


    #train model
    def fit(self):
        self.init_train()
        current_step = 0
        for epoch in range(self.epochs):
            for i, train_data in enumerate(self.train_loader):
                st = time.time()

                current_step += 1

                # -------------------------------
                # 1) update learning rate
                # -------------------------------
                # if epoch > self.decay_start and epoch < self.decay_start:
                # self.update_learning_rate(current_step)

                lr = self.get_lr()  # get learning rate

                # -------------------------------
                # 2) feed patch pairs
                # -------------------------------
                self.feed_data(train_data)

                # -------------------------------
                # 3) optimize parameters
                # -------------------------------
                self.optimize_parameters()
              
                # -------------------------------
                # 4) Save model
                # -------------------------------
                if current_step % self.save_freq == 0:
                    self.save(current_step)
                    print("Model Loss {} after step {}".format(self.G_loss, current_step))
                    print("Model Saved")
                    print("learnign rate",lr)
                    print("Time per step:", time.time() - st)
                    wandb.log({"loss": self.G_loss, "lr": lr})
            
            self.save(current_step)
            with torch.no_grad():
                val_loss = 0
                counter = 0
                for j, val_data in enumerate(self.val_loader):
                    counter = counter + 1
                    self.feed_data(val_data)
                    self.netG_forward()
                    val_loss = val_loss + self.G_lossfn(self.E, self.H).detach()
                val_loss = val_loss / counter
                print("training loss:", self.G_loss.item())
                print("validation loss:", val_loss.item())
                print("lr", lr)

            self.schedulers[0].step(val_loss.item())



<|MERGE_RESOLUTION|>--- conflicted
+++ resolved
@@ -145,12 +145,7 @@
     # feed L/H data
     # ----------------------------------------
     def feed_data(self, data):
-<<<<<<< HEAD
-        self.L = data['L'].cuda()#.to(torch.half)
-        print("Self.L type",type(self.L))
-=======
         self.L = data['L'].cuda()
->>>>>>> 9bbe1016
         if self.diffusion:
             upsampling = Upsampling(in_channels = 8)
             self.L = upsampling(self.L)
