--- conflicted
+++ resolved
@@ -81,10 +81,6 @@
     elif dataset_type == "temperature":
         raise ("Not implement yet")
 
-<<<<<<< HEAD
-    train_loader = create_loader(file_path=train_dir, batch_size=batch_size, dataset_type=dataset_type, patch_size=16, k=0.01, mode="train")
-    test_loader = create_loader(file_path=test_dir,
-=======
     train_loader = create_loader(train_dir, 
                                  vars_in=vars_in,
                                  vars_out=vars_out, 
@@ -93,7 +89,6 @@
     val_loader = create_loader(file_path=val_dir,
                                vars_in = vars_in,
                                vars_out = vars_out,
->>>>>>> a2565af6
                                mode="test",
                                dataset_type=dataset_type,
                                k=0.01,
@@ -233,13 +228,8 @@
         f.write(json.dumps(vars(args), sort_keys = True, indent = 4))
 
     run(train_dir = args.train_dir,
-<<<<<<< HEAD
-        test_dir=args.test_dir,
-        n_channels = 8,
-=======
         val_dir = args.val_dir,
         n_channels = 10,
->>>>>>> 562e70e0b49f695bb4502a5277b371a02acf17bf
         save_dir = args.save_dir,
         checkpoint_save=10000,
         epochs = args.epochs,
