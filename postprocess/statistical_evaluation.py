# SPDX-FileCopyrightText: 2024 Earth System Data Exploration (ESDE), Jülich Supercomputing Center (JSC)
#
# SPDX-License-Identifier: MIT

"""
Collection of auxiliary functions for statistical evaluation and class for Score-functions
"""

__email__ = "m.langguth@fz-juelich.de"
__author__ = "Michael Langguth"
<<<<<<< HEAD
__date__ = "2023-10-10"
__update__ = "2024-01-28"
=======
__date__ = "2024-03-08"
>>>>>>> f04a3085

from typing import Union, List
try:
    from tqdm import tqdm
    l_tqdm = True
except:
    l_tqdm = False
import logging
import numpy as np
import pandas as pd
import xarray as xr
from skimage.util.shape import view_as_blocks
<<<<<<< HEAD
from handle_data_class import make_tf_dataset_allmem 
from other_utils import provide_default, check_str_in_list, convert_to_xarray
=======
from handle_data_class import make_tf_dataset_allmem
from other_utils import check_str_in_list, convert_to_xarray
>>>>>>> f04a3085


# basic data types
da_or_ds = Union[xr.DataArray, xr.Dataset]
list_or_str = Union[List[str], str]

# auxiliary variable for logger
logger_module_name = f"main_postprocess.{__name__}"
module_logger = logging.getLogger(logger_module_name)


def calculate_cond_quantiles(data_fcst: xr.DataArray, data_ref: xr.DataArray, factorization="calibration_refinement",
                             quantiles=(0.05, 0.5, 0.95)):
    """
    Calculate conditional quantiles of forecast and observation/reference data with selected factorization
    :param data_fcst: forecast data array
    :param data_ref: observational/reference data array
    :param factorization: factorization: "likelihood-base_rate" p(m|o) or "calibration_refinement" p(o|m)-> default
    :param quantiles: conditional quantiles
    :return quantile_panel: conditional quantiles of p(m|o) or p(o|m)
    """
    # get local logger
    func_logger = logging.getLogger(f"{logger_module_name}.{calculate_cond_quantiles.__name__}")

    # sanity checks
    if not isinstance(data_fcst, xr.DataArray):
        err_mess = f"data_fcst must be a DataArray, but is of type '{type(data_fcst)}'."
        func_logger.error(err_mess, stack_info=True, exc_info=True)
        raise ValueError(err_mess)

    if not isinstance(data_ref, xr.DataArray):
        err_mess = f"data_ref must be a DataArray, but is of type '{type(data_ref)}'."
        func_logger.error(err_mess, stack_info=True, exc_info=True)
        raise ValueError(err_mess)

    if not (list(data_fcst.coords) == list(data_ref.coords) and list(data_fcst.dims) == list(data_ref.dims)):
        err_mess = f"Coordinates and dimensions of data_fcst and data_ref must be the same."
        func_logger.error(err_mess, stack_info=True, exc_info=True)
        raise ValueError(err_mess)

    nquantiles = len(quantiles)
    if not nquantiles >= 3:
        err_mess = f"Quantiles must be a list/tuple of at least three float values ([0..1])."
        func_logger.error(err_mess, stack_info=True, exc_info=True)
        raise ValueError(err_mess)

    if factorization == "calibration_refinement":
        data_cond = data_fcst
        data_tar = data_ref
    elif factorization == "likelihood-base_rate":
        data_cond = data_ref
        data_tar = data_fcst
    else:
        err_mess = f"Choose either 'calibration_refinement' or 'likelihood-base_rate' for factorization"
        func_logger.error(err_mess, stack_info=True, exc_info=True)
        raise ValueError(err_mess)

    # get and set some basic attributes
    data_cond_longname = data_cond.attrs.get("longname", "conditioning_variable")
    data_cond_unit = data_cond.attrs.get("unit", "unknown")

    data_tar_longname = data_tar.attrs.get("longname", "target_variable")
    data_tar_unit = data_tar.attrs.get("unit", "unknown")

    # get bins for conditioning
    data_cond_min, data_cond_max = np.floor(np.min(data_cond)), np.ceil(np.max(data_cond))
    bins = list(np.arange(int(data_cond_min), int(data_cond_max) + 1))
    bins_c = 0.5 * (np.asarray(bins[0:-1]) + np.asarray(bins[1:]))
    nbins = len(bins) - 1

    # get all possible bins from target and conditioning variable
    data_all_min, data_all_max = np.minimum(data_cond_min, np.floor(np.min(data_tar))),\
                                 np.maximum(data_cond_max, np.ceil(np.max(data_tar)))
    bins_all = list(np.arange(int(data_all_min), int(data_all_max) + 1))
    bins_c_all = 0.5 * (np.asarray(bins_all[0:-1]) + np.asarray(bins_all[1:]))
    # initialize quantile data array
    quantile_panel = xr.DataArray(np.full((len(bins_c_all), nquantiles), np.nan),
                                  coords={"bin_center": bins_c_all, "quantile": list(quantiles)},
                                  dims=["bin_center", "quantile"],
                                  attrs={"cond_var_name": data_cond_longname, "cond_var_unit": data_cond_unit,
                                         "tar_var_name": data_tar_longname, "tar_var_unit": data_tar_unit})
    
    func_logger.info(f"Start caclulating conditional quantiles for all {nbins:d} bins.")
    # fill the quantile data array
    for i in np.arange(nbins):
        # conditioning of ground truth based on forecast
        data_cropped = data_tar.where(np.logical_and(data_cond >= bins[i], data_cond < bins[i + 1]))
        # quantile-calculation
        quantile_panel.loc[dict(bin_center=bins_c[i])] = data_cropped.quantile(quantiles)

    return quantile_panel, data_cond

def get_cdf_of_x(sample_in, prob_in):
    """
    Wrappper for interpolating CDF-value for given data
    :param sample_in : input values to derive discrete CDF
    :param prob_in   : corresponding CDF
    :return: lambda function converting arbitrary input values to corresponding CDF value
    """
    return lambda xin: np.interp(xin, sample_in, prob_in)

def get_seeps_matrix(seeps_param):
    """
    Converts SEEPS paramter array to SEEPS matrix.
    :param seeps_param: Array providing p1 and p3 parameters of SEEPS weighting matrix.
    :return seeps_matrix: 3x3 weighting matrix for the SEEPS-score
    """
    # initialize matrix
    seeps_weights = xr.full_like(seeps_param["p1"], np.nan)
    seeps_weights = seeps_weights.expand_dims(dim={"weights":np.arange(9)}, axis=0).copy()
    seeps_weights.name = "SEEPS weighting matrix"
    
    # off-diagonal elements
    seeps_weights[{"weights": 1}] = 1./(1. - seeps_param["p1"])
    seeps_weights[{"weights": 2}] = 1./seeps_param["p3"] + 1./(1. - seeps_param["p1"])
    seeps_weights[{"weights": 3}] = 1./seeps_param["p1"]
    seeps_weights[{"weights": 5}] = 1./seeps_param["p3"]
    seeps_weights[{"weights": 6}] = 1./seeps_param["p1"] + 1./(1. - seeps_param["p3"])
    seeps_weights[{"weights": 7}] = 1./(1. - seeps_param["p3"])
    # diagnol elements
    seeps_weights[{"weights": [0, 4, 8]}] = xr.where(np.isnan(seeps_weights[{"weights": 7}]), np.nan, 0.)
    
    return seeps_weights

def perform_block_bootstrap_metric(metric: da_or_ds, dim_name: str, block_length: int, nboots_block: int = 1000,
                                   seed: int = 42):
    """
    Performs block bootstrapping on metric along given dimension (e.g. along time dimension)
    :param metric: DataArray or dataset of metric that should be bootstrapped
    :param dim_name: name of the dimension on which division into blocks is applied
    :param block_length: length of block (index-based)
    :param nboots_block: number of bootstrapping steps to be performed
    :param seed: seed for random block sampling (to be held constant for reproducability)
    :return: bootstrapped version of metric(-s)
    """
    # get local logger
    func_logger = logging.getLogger(f"{logger_module_name}.{perform_block_bootstrap_metric.__name__}")

    if not isinstance(metric, da_or_ds.__args__):
        err_mess = f"Input metric must be a xarray DataArray or Dataset and not {type(metric)}."
        func_logger.error(err_mess, stack_info=True, exc_info=True)
        raise ValueError(err_mess)
    
    if dim_name not in metric.dims:
        err_mess = f"Passed dimension {dim_name} cannot be found in passed metric."
        func_logger.error(err_mess, stack_info=True, exc_info=True)
        raise ValueError(err_mess)

    metric = metric.sortby(dim_name)

    dim_length = np.shape(metric.coords[dim_name].values)[0]
    nblocks = int(np.floor(dim_length/block_length))

    if nblocks < 10:
        err_mess = f"Less than 10 blocks are present with given block length {block_length:d}. Too less for bootstrapping."
        func_logger.error(err_mess, stack_info=True, exc_info=True)
        raise ValueError(err_mess)

    # precompute metrics of block
    for iblock in np.arange(nblocks):
        ind_s, ind_e = iblock * block_length, (iblock + 1) * block_length
        metric_block_aux = metric.isel({dim_name: slice(ind_s, ind_e)}).mean(dim=dim_name)
        if iblock == 0:
            metric_val_block = metric_block_aux.expand_dims(dim={"iblock": 1}, axis=0).copy(deep=True)
        else:
            metric_val_block = xr.concat([metric_val_block, metric_block_aux.expand_dims(dim={"iblock": 1}, axis=0)],
                                         dim="iblock")

    metric_val_block["iblock"] = np.arange(nblocks)

    # get random blocks
    np.random.seed(seed)
    iblocks_boot = np.sort(np.random.randint(nblocks, size=(nboots_block, nblocks)))

    func_logger.info("Start block bootstrapping...")
    iterator_b = np.arange(nboots_block)
    if l_tqdm:
        iterator_b = tqdm(iterator_b)
    for iboot_b in iterator_b:
        metric_boot_aux = metric_val_block.isel(iblock=iblocks_boot[iboot_b, :]).mean(dim="iblock")
        if iboot_b == 0:
            metric_boot = metric_boot_aux.expand_dims(dim={"iboot": 1}, axis=0).copy(deep=True)
        else:
            metric_boot = xr.concat([metric_boot, metric_boot_aux.expand_dims(dim={"iboot": 1}, axis=0)], dim="iboot")

    # set iboot-coordinate
    metric_boot["iboot"] = np.arange(nboots_block)
    if isinstance(metric_boot, xr.Dataset):
        new_varnames = ["{0}_bootstrapped".format(var) for var in metric.data_vars]
        metric_boot = metric_boot.rename(dict(zip(metric.data_vars, new_varnames)))

    return metric_boot


def get_domain_info(da: xr.DataArray, lonlat_dims: list =["lon", "lat"], re:float = 6378*1.e+03): 
    """
    Get information about the underlying grid of a DataArray.
    Assumes a regular, spherical grid (can also be a rotated one of lonlat_dims are adapted accordingly)
    :param da: The xrray DataArray given on a regular, spherical grid (i.e. providing latitude and longitude coordinates)
    :param lonlat_dims: Names of the longutude and latitude coordinates
    :param re: radius of spherical Earth 
    :return grid_dict: dictionary providing dx (grid spacing), nx (#gridpoints) and Lx(domain length) (same for y) as well as lat0 (central latitude)
    """
    # get local logger
    func_logger = logging.getLogger(f"{logger_module_name}.{get_domain_info.__name__}")

    lon, lat = da[lonlat_dims[0]], da[lonlat_dims[1]]

    try:
        assert lon.ndim, f"Longitude data must be a 1D-array, but is a {lon.ndim:d}D-array"
    except AssertionError as e:
        func_logger.error(e, stack_info=True, exc_info=True)
        raise e
    
    try:
        assert lat.ndim, f"Latitude data must be a 1D-array, but is a {lat.ndim:d}D-array"
    except AssertionError as e:
        func_logger.error(e, stack_info=True, exc_info=True)
        raise e 

    lat0 = np.mean(lat)
    nx, ny = len(lon), len(lat)
    dx, dy = (lon[1] - lon[0]).values, (lat[1] - lat[0]).values 

    deg2m = re*2*np.pi/360.
    Lx, Ly = np.abs(nx*dx*deg2m)*np.cos(np.deg2rad(lat0)), np.abs(ny*dy*deg2m)

    grid_dict = {"nx": nx, "ny": ny, "dx": dx, "dy": dy, 
                 "Lx": Lx, "Ly": Ly, "lat0": lat0}
    
    return grid_dict


def detrend_data(da: xr.DataArray, xy_dims: list =["lon", "lat"]):
    """
    Detrend data on a limited area domain to majke it periodic in horizontal directions.
    Method based on Errico, 1985.
    :param da: The data given on a regular (spherical) grid
    :param xy_dims: Names of horizontal dimensions
    :return detrended, periodic data:
    """
    
    x_dim, y_dim = xy_dims[0], xy_dims[1]
    nx, ny = len(da[x_dim]), len(da[y_dim])
    
    # remove trend in x-direction
    fac_x = xr.full_like(da, 1.) * xr.DataArray(2*np.arange(nx) - nx, dims=x_dim, coords={x_dim: da[x_dim]})
    fac_y = xr.full_like(da, 1.)* xr.DataArray(2*np.arange(ny) - ny, dims=y_dim, coords={y_dim: da[y_dim]})
    trend_x, _ = xr.broadcast((da.isel({x_dim: -1}) - da.isel({x_dim: 0}))/float(nx-1), da)
    da = da - 0.5 * trend_x*fac_x
    # remove trend in y-direction
    trend_y, _ = xr.broadcast((da.isel({y_dim: -1}) - da.isel({y_dim: 0}))/float(ny-1), da)
    da = da - 0.5 * trend_y*fac_y
    
    return da


def angular_integration(da_fft, grid_dict: dict, lcutoff: bool = True):
    """
    Get power spectrum as a function of the total wavenumber.
    The integration in the (k_x, k_y)-plane is done by summation over (k_x, k_y)-pairs lying in annular rings, cf. Durran et al., 2017
    :param da_fft: Fast Fourier transformed data with (lat, lon) as last two dimensions
    :param grid_dict: dictionary providing information on underlying grid (generated by get_domain_info-method)
    :param lcutoff: flag if spectrum should be truncated to cutoff frequency or if full spectrum should be returned (False)
    :return power spectrum in total wavenumber space.
    """
    # get local logger
    func_logger = logging.getLogger(f"{logger_module_name}.{angular_integration.__name__}")

    sh = da_fft.shape
    nx, ny = grid_dict["nx"], grid_dict["ny"]
    dk = np.array([2.*np.pi/grid_dict["Lx"], 2.*np.pi/grid_dict["Ly"]])
    idkh = np.argmax(dk)
    dkx, dky = dk
    nmax = int(np.round(np.sqrt(np.square(nx*dkx) + np.square(ny*dky))/dk[idkh])) 

    sh = (*sh[:-2], nmax) if da_fft.ndim >= 2 else (1, nmax)    # add singleton dim if da_fft is a 2D-array only 
    spec_radial = np.zeros(sh, dtype="float")
    
    # start angular integration
    func_logger.info(f"Start angular integration for {nmax:d} wavenumbers.")
    for i in range(nx):
        for j in range(ny):
            k_now = int(np.round(np.sqrt(np.square(i*dkx) + np.square(j*dky))/dk[idkh]))
            spec_radial[..., k_now] += da_fft[..., i, j].real**2 + da_fft[..., i, j].imag**2

    if lcutoff:
        # Cutting/truncating the spectrum is required to ensure that the combinations of kx and ky
        # to yield the total wavenumber are complete. Without this truncation, the spectrum gets distorted 
        # as argued in Errico, 1985 (cf. Eq. 6 therein).
        # Note that Errico, 1985 chooses the maximum of (nx, ny) since dk is defined as dk=min(kx, ky).
        # Here, we choose dk = max(dkx, dky) following Durran et al., 2017 (see Eq. 18 therein), and thus have to choose min(nx, ny).
        cutoff = int(np.round(min(np.array([nx, ny]))/2 + 0.01))
        spec_radial = spec_radial[..., :cutoff]                

    return np.squeeze(spec_radial)


def get_spectrum(da: xr.DataArray, lonlat_dims = ["lon", "lat"], lcutoff: bool = True, re: float = 6378*1e+03):
    """
    Compute power spectrum in terms of total wavenumber from numpy-array.
    Note: Assumes a regular, spherical grid with dx=dy.
    :param da: DataArray with (lon, lat)-like dimensions
    :param lcutoff: flag if spectrum should be truncated to cutoff frequency or if full spectrum should be returned (False)
    :param re: (spherical) Earth radius
    :return var_rad: power spectrum in terms of wavenumber
    """
    # get local logger
    func_logger = logging.getLogger(f"{logger_module_name}.{get_spectrum.__name__}")

    # sanity check on # dimensions
    grid_dict = get_domain_info(da, lonlat_dims, re=re)
    nx, ny = grid_dict["nx"], grid_dict["ny"]
    lx, ly = grid_dict["Lx"], grid_dict["Ly"]

    da = da.transpose(..., *lonlat_dims)
    # detrend data to get periodic boundary values (cf. Errico, 1985)
    da_var = detrend_data(da, xy_dims=lonlat_dims)
    # ... and apply FFT
    func_logger.info("Start computing Fourier transformation")
    fft_var = np.fft.fft2(da_var.values)/float(nx*ny)

    var_rad = angular_integration(fft_var, {"nx": nx, "ny": ny, "Lx": lx, "Ly": ly}, lcutoff)

    return var_rad


def sample_permut_xyt(da_orig: xr.DataArray, patch_size:tuple = (8, 8)):
    """
    Permutes sample in a spatio-temporal way following the method of Breiman (2001). 
    The concrete implementation follows Höhlein et al., 2020 with spatial permutation based on patching.
    Note that the latter allows to handle time-invariant data.
    :param da_orig: original sample. Must be 3D with a 'time'-dimension 
    :param patch_size: tuple for patch size
    :return: spatio-temporally permuted sample 
    """
    # get local logger
    func_logger = logging.getLogger(f"{logger_module_name}.{sample_permut_xyt.__name__}")

    try:
        assert da_orig.ndim == 3, f"da_orig must be a 3D-array, but has {da_orig.ndim} dimensions."
    except AssertionError as e:
        func_logger.error(e, stack_info=True, exc_info=True)
        raise e

    coords_orig = da_orig.coords
    dims_orig = da_orig.dims
    sh_orig = da_orig.shape

    # temporal permutation
    func_logger.info(f"Start spatio-temporal permutation for sample with shape {sh_orig}.")

    ntimes = len(da_orig["time"])
    if dims_orig[0] != "time":
        da_orig = da_orig.transpose("time", ...)
        coords_now, dims_now, sh_now = da_orig.coords, da_orig.dims, da_orig.shape
    else:
        coords_now, dims_now, sh_now = coords_orig, dims_orig, sh_orig

    da_permute = np.random.permutation(da_orig).copy()
    da_permute = xr.DataArray(da_permute, coords=coords_now, dims=dims_now)

    # spatial permutation with patching
    # time must be last dimension (=channel dimension)
    sh_aux = da_permute.transpose(..., "time").shape

    # Note that the order of x- and y-coordinates does not matter here
    da_patched = view_as_blocks(da_permute.transpose(..., "time").values, block_shape=(*patch_size, ntimes))

    # convert to DataArray
    sh = da_patched.shape
    dims = ["pat_x", "pat_y", "dummy", "ix", "iy", "time"]

    da_patched = xr.DataArray(da_patched, coords={dims[0]: np.arange(sh[0]), dims[1]: np.arange(sh[1]), "dummy": range(1),
                                                  dims[3]: np.arange(sh[3]), dims[4]: np.arange(sh[4]), "time": da_permute["time"]}, 
                              dims=dims)
    
    # stack xy-patches and permute
    da_patched = da_patched.stack({"pat_xy": ["pat_x", "pat_y"]})
    da_patched[...] = np.random.permutation(da_patched.transpose()).transpose()
    
    # unstack
    da_patched = da_patched.unstack().transpose(*dims)

    # revert view_as_blocks-opertaion
    da_patched = da_patched.values.transpose([0, 3, 1, 4, 2, 5]).reshape(sh_aux)
    
    # write data back on da_permute
    da_permute[...] = np.moveaxis(da_patched, 2, 0)

    # transpose to original dimension ordering if required
    da_permute = da_permute.transpose(*dims_orig)

    return da_permute


def feature_importance(ds: xr.Dataset, predictors: list_or_str, varname_tar: str, model, norm, score_name: str,
<<<<<<< HEAD
                       data_loader_opt: dict, patch_size = (8, 8)):
=======
                       data_loader_opt: dict, patch_size = (6, 6)):
>>>>>>> f04a3085
    """
    Run featiure importance analysis based on permutation method (see signature of sample_permut_xyt-method)
    :param ds: The unnormalized (test-)dataset
    :param predictors: List of predictor variables
    :param varname_tar: Name of target variable
    :param model: Trained model for inference
    :param norm: Normalization object
    :param score_name: Name of metric-score to be calculated
    :param data_loader_opt: Dictionary providing options for the TensorFlow data pipeline
    :param patch_size: Tuple for patch size during spatio-temporal permutation
    :return score_all: DataArray with scores for all predictor variables
    """
    # get local logger
    func_logger = logging.getLogger(f"{logger_module_name}.{feature_importance.__name__}")

    # sanity checks
    _ = check_str_in_list(list(ds.data_vars), predictors)
    #try:
    #    assert ds.dims[0] == "time", f"First dimension of the data must be a time-dimensional, but is {ds.dims[0]}."
    #except AssertionError as e:
    #    func_logger.error(e, stack_info=True, exc_info=True)
    #    raise e

    ntimes = len(ds["time"])

    # get ground truth data and underlying metadata
    ground_truth = ds[varname_tar].copy() 
    # normalize dataset
    ds = norm.normalize(ds)   

    # initialize score-array
    score_all = xr.DataArray(np.zeros((len(predictors), ntimes)), coords={"predictor": predictors, "time": ds["time"]},
                             dims=["predictor", "time"])

    for var in predictors:
        func_logger.info(f"Run sample importance analysis for {var}...")
        # get copy of sample array
        ds_copy = ds.copy(deep=True)
        # permute sample
        da_now = ds[var].copy()
        if "time" not in da_now.dims:
            da_now = da_now.expand_dims({"time": ds_copy["time"]}, axis=0)
        da_permut = sample_permut_xyt(da_now, patch_size=patch_size)
        ds_copy[var] = da_permut
        
        # get TF dataset
        func_logger.info(f"Set-up data pipeline with permuted sample for {var}...")
        tfds_test = make_tf_dataset_allmem(ds_copy, **data_loader_opt)

        # predict
        func_logger.info(f"Run inference with permuted sample for {var}...")
        y_pred = model.predict(tfds_test, verbose=2)

        # convert to xarray
        y_pred = convert_to_xarray(y_pred, norm, varname_tar, ground_truth.coords, ground_truth.dims, True)

        # calculate score
        func_logger.info(f"Calculate score for permuted samples of {var}...")
        score_engine = Scores(y_pred, ground_truth, dims=ground_truth.dims[1::])
        score_all.loc[{"predictor": var}] = score_engine(score_name)

        #free_mem([da_copy, da_permut, tfds_test, y_pred, score_engine])

    return score_all
                                    






class Scores:
    """
    Class to calculate scores and skill scores.
    """

    def __init__(self, data_fcst: xr.DataArray, data_ref: xr.DataArray, dims: List[str]):
        """
        :param data_fcst: forecast data to evaluate
        :param data_ref: reference or ground truth data
        """
        self.metrics_dict = {"mse": self.calc_mse, "rmse": self.calc_rmse, "bias": self.calc_bias,
                             "grad_amplitude": self.calc_spatial_variability, "psnr": self.calc_psnr}
        self.data_fcst = data_fcst
        self.data_dims = list(self.data_fcst.dims)
        self.data_ref = data_ref
        self.avg_dims = dims

    def __call__(self, score_name, **kwargs):
        try:
            score_func = self.metrics_dict[score_name]
        except:
            raise ValueError(f"{score_name} is not an implemented score." +
                             "Choose one of the following: {0}".format(", ".join(self.metrics_dict.keys())))

        return score_func(**kwargs)

    @property
    def data_fcst(self):
        return self._data_fcst

    @data_fcst.setter
    def data_fcst(self, da_fcst):
        if not isinstance(da_fcst, xr.DataArray):
            raise ValueError("data_fcst must be a xarray DataArray.")

        self._data_fcst = da_fcst

    @property
    def data_ref(self):
        return self._data_ref

    @data_ref.setter
    def data_ref(self, da_ref):
        if not isinstance(da_ref, xr.DataArray):
            raise ValueError("data_fcst must be a xarray DataArray.")

        if not list(da_ref.dims) == self.data_dims:
            raise ValueError("Dimensions of data_fcst and data_ref must match, but got:" +
                             "[{0}] vs. [{1}]".format(", ".join(list(da_ref.dims)),
                                                      ", ".join(self.data_dims)))

        self._data_ref = da_ref

    @property
    def avg_dims(self):
        return self._avg_dims

    @avg_dims.setter
    def avg_dims(self, dims):
        if dims is None:
            self.avg_dims = self.data_dims
            # print("Scores will be averaged across all data dimensions.")
        else:
            dim_stat = [avg_dim in self.data_dims for avg_dim in dims]
            if not all(dim_stat):
                ind_bad = [i for i, x in enumerate(dim_stat) if not x]
                raise ValueError("The following dimensions for score-averaging are not " +
                                 "part of the data: {0}".format(", ".join(np.array(dims)[ind_bad])))

            self._avg_dims = dims

    def get_2x2_event_counts(self, thresh):
        """
        Get counts of 2x2 contingency tables
        :param thres: threshold to define events
        :return: (a, b, c, d)-tuple of 2x2 contingency table
        """
        a = ((self.data_fcst >= thresh) & (self.data_ref >= thresh)).sum(dim=self.avg_dims)
        b = ((self.data_fcst >= thresh) & (self.data_ref < thresh)).sum(dim=self.avg_dims)
        c = ((self.data_fcst < thresh) & (self.data_ref >= thresh)).sum(dim=self.avg_dims)
        d = ((self.data_fcst < thresh) & (self.data_ref < thresh)).sum(dim=self.avg_dims)

        return a, b, c, d

    def calc_ets(self, thresh=0.1):
        """
        Calculates Equitable Threat Score (ETS) on data.
        :param thres: threshold to define events
        :return: ets-values
        """
        a, b, c, d = self.get_2x2_event_counts(thresh)
        n = a + b + c + d
        ar = (a + b)*(a + c)/n      # random reference forecast
        
        denom = (a + b + c - ar)

        ets = (a - ar)/denom
        ets = ets.where(denom > 0, np.nan)

        return ets
    
    def calc_fbi(self, thresh=0.1):
        """
        Calculates Frequency bias (FBI) on data.
        :param thres: threshold to define events
        :return: fbi-values
        """
        a, b, c, d = self.get_2x2_event_counts(thresh)

        denom = a+c
        fbi = (a + b)/denom

        fbi = fbi.where(denom > 0, np.nan)

        return fbi
    
    def calc_pss(self, thresh=0.1):
        """
        Calculates Peirce Skill Score (PSS) on data.
        :param thres: threshold to define events
        :return: pss-values
        """
        a, b, c, d = self.get_2x2_event_counts(thresh)      

        denom = (a + c)*(b + d)
        pss = (a*d - b*c)/denom

        pss = pss.where(denom > 0, np.nan)

        return pss   

    def calc_l1(self, **kwargs):
        """
        Calculate the L1 error norm of forecast data w.r.t. reference data.
        L1 will be divided by the number of samples along the average dimensions.
        Similar to MAE, but provides just a number divided by number of samples along average dimensions.
        :return: L1-error 
        """
        if kwargs:
            print("Passed keyword arguments to calc_l1 are without effect.")   

        l1 = np.sum(np.abs(self.data_fcst - self.data_ref))

        len_dims = np.array([self.data_fcst.sizes[dim] for dim in self.avg_dims])
        l1 /= np.prod(len_dims)

        return l1
    
    def calc_l2(self, **kwargs):
        """
        Calculate the L2 error norm of forecast data w.r.t. reference data.
        Similar to RMSE, but provides just a number divided by number of samples along average dimensions.
        :return: L2-error 
        """
        if kwargs:
            print("Passed keyword arguments to calc_l2 are without effect.")   

        l2 = np.sum(np.square(self.data_fcst - self.data_ref))

        len_dims = np.array([self.data_fcst.sizes[dim] for dim in self.avg_dims])
        l2 /= np.prod(len_dims)

        return l2
    
    def calc_mae(self, **kwargs):
        """
        Calculate mean absolute error (MAE) of forecast data w.r.t. reference data
        :return: MAE averaged over provided dimensions
        """
        if kwargs:
            print("Passed keyword arguments to calc_mae are without effect.")   

        mae = np.abs(self.data_fcst - self.data_ref).mean(dim=self.avg_dims)

        return mae

    def calc_mse(self, **kwargs):
        """
        Calculate mse of forecast data w.r.t. reference data
        :return: averaged mse for each batch example, [batch,fore_hours]
        """
        if kwargs:
            print("Passed keyword arguments to calc_mse are without effect.")

        mse = np.square(self.data_fcst - self.data_ref).mean(dim=self.avg_dims)

        return mse

    def calc_rmse(self, **kwargs):

        rmse = np.sqrt(self.calc_mse(**kwargs))

        return rmse
    
    def calc_acc(self, clim_mean: xr.DataArray, spatial_dims: List = ["lat", "lon"]):
        """
        Calculate anomaly correlation coefficient (ACC).
        :param clim_mean: climatological mean of the data
        :param spatial_dims: names of spatial dimensions over which ACC are calculated. 
                             Note: No averaging is possible over these dimensions.
        :return acc: Averaged ACC (except over spatial_dims)
        """

        fcst_ano, obs_ano = self.data_fcst - clim_mean, self.data_ref - clim_mean

        acc = (fcst_ano*obs_ano).sum(spatial_dims)/np.sqrt(fcst_ano.sum(spatial_dims)*obs_ano.sum(spatial_dims))

        mean_dims = [x for x in self.avg_dims if x not in spatial_dims]
        if len(mean_dims) > 0:
            acc = acc.mean(mean_dims)

        return acc

    def calc_bias(self, **kwargs):

        if kwargs:
            print("Passed keyword arguments to calc_bias are without effect.")

        bias = (self.data_fcst - self.data_ref).mean(dim=self.avg_dims)

        return bias

    def calc_psnr(self, **kwargs):
        """
        Calculate PSNR of forecast data w.r.t. reference data
        :param kwargs: known keyword argument 'pixel_max' for maximum value of data
        :return: averaged PSNR
        """
        pixel_max = kwargs.get("pixel_max", 1.)

        mse = self.calc_mse()
        if np.count_nonzero(mse) == 0:
            psnr = mse
            psnr[...] = 100.
        else:
            psnr = 20. * np.log10(pixel_max / np.sqrt(mse))

        return psnr

    def calc_spatial_variability(self, **kwargs):
        """
        Calculates the ratio between the spatial variability of differental operator with order 1 (or 2) forecast and
        reference data using the calc_geo_spatial-method.
        :param kwargs: 'order' to control the order of spatial differential operator
                       'non_spatial_avg_dims' to add averaging in addition to spatial averaging performed with calc_geo_spatial
        :return: the ratio between spatial variabilty in the forecast and reference data field
        """
        order = kwargs.get("order", 1)
        avg_dims = kwargs.get("non_spatial_avg_dims", None)

        fcst_grad = self.calc_geo_spatial_diff(self.data_fcst, order=order)
        ref_grd = self.calc_geo_spatial_diff(self.data_ref, order=order)

        ratio_spat_variability = (fcst_grad / ref_grd)
        if avg_dims is not None:
            ratio_spat_variability = ratio_spat_variability.mean(dim=avg_dims)

        return ratio_spat_variability
    
    def calc_iqd(self, xnodes=None, nh=0, lfilter_zero=True):
        """
        Calculates squared integrated distance between simulation and observational data.
        Method: Retrieves the empirical CDF, calculates CDF(xnodes) for both data sets and
                then uses the squared differences at xnodes for trapezodial integration.
                Note, that xnodes should be selected in a way, that CDF(xvalues) increases
                more or less continuously by ~0.01 - 0.05 for increasing xnodes-elements
                to ensure accurate integration.

        :param data_simu : 1D-array of simulation data
        :param data_obs  : 1D-array of (corresponding) observational data
        :param xnodes    : x-values used as nodes for integration (optional, automatically set if not given
                           according to stochastic properties of precipitation data)
        :param nh        : accumulation period (affects setting of xnodes)
        :param lfilter_zero: Flag to filter out zero values from CDF calculation
        :return: integrated quadrated distance between CDF of data_simu and data_obs
        """

        data_simu = self.data_fcst.values.flatten()
        data_obs = self.data_ref.values.flatten() 

        # Scarlet: because data_simu and data_obs are flattened anyway this is not needed
        #if np.ndim(data_simu) != 1 or np.ndim(data_obs) != 1:
        #    raise ValueError("Input data arrays must be 1D-arrays.")

        if xnodes is None:
            if nh == 1:
                xnodes = [0., 0.005, 0.01, 0.015, 0.025, 0.04, 0.06, 0.08, 0.1, 0.13, 0.16, 0.2, 0.25, 0.3, 0.4, 0.5, 0.6,
                          0.8, 1., 1.25, 1.5, 1.8, 2.4, 3., 3.75, 4.5, 5.25, 6., 7., 9., 12., 20., 30., 50.]
            elif 1 < nh <= 6:
                ### obtained manually based on observational data between May and July 2017
                ### except for the first step and the highest node-values,
                ### CDF is increased by 0.03 - 0.05 with every step ensuring accurate integration
                xnodes = [0.00, 0.005, 0.01, 0.02, 0.04, 0.07, 0.1, 0.15, 0.2, 0.3, 0.4, 0.5, 0.7, 0.9, 1.15, 1.5, 1.9, 2.4,
                         3., 4., 5., 6., 7.5, 10., 15., 25., 40., 60.]
            else:
                xnodes = [0.00, 0.01, 0.02, 0.035, 0.05, 0.075, 0.1, 0.15, 0.2, 0.3, 0.4, 0.5, 0.75, 1., 1.3, 1.7, 2.1, 2.5,
                          3., 3.5, 4., 4.75, 5.5, 6.3, 7.1, 8., 9., 10., 12.5, 15., 20., 25., 35., 50., 70., 100.]

        data_simu_filt = data_simu[~np.isnan(data_simu)]
        data_obs_filt = data_obs[~np.isnan(data_obs)]
        if lfilter_zero:
            data_simu_filt = np.sort(data_simu_filt[data_simu_filt > 0.])
            data_obs_filt  = np.sort(data_obs_filt[data_obs_filt > 0.])
        else:
            data_simu_filt = np.sort(data_simu_filt)
            data_obs_filt  = np.sort(data_obs_filt)

        nd_points_simu = np.shape(data_simu_filt)[0]
        nd_points_obs  = np.shape(data_obs_filt)[0]

        prob_simu = 1. * np.arange(nd_points_simu)/ (nd_points_simu - 1)
        prob_obs  = 1. * np.arange(nd_points_obs)/ (nd_points_obs -1)

        cdf_simu = get_cdf_of_x(data_simu_filt,prob_simu)
        cdf_obs  = get_cdf_of_x(data_obs_filt,prob_obs)

        yvals_simu = cdf_simu(xnodes)
        yvals_obs  = cdf_obs(xnodes)

        if yvals_obs[-1] < 0.999:
            print("CDF of last xnodes {0:5.2f} for observation data is smaller than 99.9%." +
                  "Consider setting xnodes manually!")

        if yvals_simu[-1] < 0.999:
            print("CDF of last xnodes {0:5.2f} for simulation data is smaller than 99.9%." +
                  "Consider setting xnodes manually!")

        # finally, perform trapezodial integration
        return np.trapz(np.square(yvals_obs - yvals_simu), xnodes)

    def calc_seeps(self, seeps_weights: xr.DataArray, t1: xr.DataArray, t3: xr.DataArray, spatial_dims: List):
        """
        Calculates stable equitable error in probabiliyt space (SEEPS), see Rodwell et al., 2011
        :param seeps_weights: SEEPS-parameter matrix to weight contingency table elements
        :param t1: threshold for light precipitation events
        :param t3: threshold for strong precipitation events
        :param spatial_dims: list/name of spatial dimensions of the data
        :return seeps skill score (i.e. 1-SEEPS)
        """

        def seeps(data_ref, data_fcst, thr_light, thr_heavy, seeps_weights):
            ob_ind = (data_ref > thr_light).astype(int) + (data_ref >= thr_heavy).astype(int)
            fc_ind = (data_fcst > thr_light).astype(int) + (data_fcst >= thr_heavy).astype(int)
            indices = fc_ind * 3 + ob_ind  # index of each data point in their local 3x3 matrices
            seeps_val = seeps_weights[indices, np.arange(len(indices))]  # pick the right weight for each data point
            
            return 1.-seeps_val
        
        if self.data_fcst.ndim == 3:
            assert len(spatial_dims) == 2, f"Provide two spatial dimensions for three-dimensional data."
            data_fcst, data_ref = self.data_fcst.stack({"xy": spatial_dims}), self.data_ref.stack({"xy": spatial_dims})
            seeps_weights = seeps_weights.stack({"xy": spatial_dims})
            t3 = t3.stack({"xy": spatial_dims})
            lstack = True
        elif self.data_fcst.ndim == 2:
            data_fcst, data_ref = self.data_fcst, self.data_ref
            lstack = False
        else:
            raise ValueError(f"Data must be a two-or-three-dimensional array.")

        # check dimensioning of data
        assert data_fcst.ndim <= 2, f"Data must be one- or two-dimensional, but has {data_fcst.ndim} dimensions. Check if stacking with spatial_dims may help." 

        if data_fcst.ndim == 1:
            seeps_values_all = seeps(data_ref, data_fcst, t1.values, t3, seeps_weights)
        else:
            data_fcst, data_ref = data_fcst.transpose(..., "xy"), data_ref.transpose(..., "xy")
            seeps_values_all = xr.full_like(data_fcst, np.nan)
            seeps_values_all.name = "seeps"
            for it in range(data_ref.shape[0]):
                data_fcst_now, data_ref_now = data_fcst[it, ...], data_ref[it, ...]
                # in case of missing data, skip computation
                if np.all(np.isnan(data_fcst_now)) or np.all(np.isnan(data_ref_now)):
                    continue

                seeps_values_all[it,...] = seeps(data_ref_now, data_fcst_now, t1.values, t3, seeps_weights.values)

        if lstack:
            seeps_values_all = seeps_values_all.unstack()

        seeps_values = seeps_values_all.mean(dim=self.avg_dims)

        return seeps_values

    @staticmethod
    def calc_geo_spatial_diff(scalar_field: xr.DataArray, order: int = 1, r_e: float = 6371.e3, dom_avg: bool = True):
        """
        Calculates the amplitude of the gradient (order=1) or the Laplacian (order=2) of a scalar field given on a regular,
        geographical grid (i.e. dlambda = const. and dphi=const.)
        :param scalar_field: scalar field as data array with latitude and longitude as coordinates
        :param order: order of spatial differential operator
        :param r_e: radius of the sphere
        :return: the amplitude of the gradient/laplacian at each grid point or over the whole domain (see avg_dom)
        """
        method = Scores.calc_geo_spatial_diff.__name__
        # sanity checks
        assert isinstance(scalar_field, xr.DataArray), f"Scalar_field of {method} must be a xarray DataArray."
        assert order in [1, 2], f"Order for {method} must be either 1 or 2."

        dims = list(scalar_field.dims)
        lat_dims = ["rlat", "lat", "latitude"]
        lon_dims = ["rlon", "lon", "longitude"]

        def check_for_coords(coord_names_data, coord_names_expected):
            stat = False
            for i, coord in enumerate(coord_names_expected):
                if coord in coord_names_data:
                    stat = True
                    break

            if stat:
                return i, coord_names_expected[i]  # just take the first value
            else:
                raise ValueError("Could not find one of the following coordinates in the passed dictionary: {0}"
                                 .format(",".join(coord_names_expected)))

        lat_ind, lat_name = check_for_coords(dims, lat_dims)
        lon_ind, lon_name = check_for_coords(dims, lon_dims)

        lat, lon = np.deg2rad(scalar_field[lat_name]), np.deg2rad(scalar_field[lon_name])
        dphi, dlambda = lat[1].values - lat[0].values, lon[1].values - lon[0].values

        if order == 1:
            dvar_dlambda = 1. / (r_e * np.cos(lat) * dlambda) * scalar_field.differentiate(lon_name)
            dvar_dphi = 1. / (r_e * dphi) * scalar_field.differentiate(lat_name)
            dvar_dlambda = dvar_dlambda.transpose(*scalar_field.dims)  # ensure that dimension ordering is not changed

            var_diff_amplitude = np.sqrt(dvar_dlambda ** 2 + dvar_dphi ** 2)
            if dom_avg: var_diff_amplitude = var_diff_amplitude.mean(dim=[lat_name, lon_name])
        else:
            raise ValueError(f"Second-order differentation is not implemenetd in {method} yet.")

        return var_diff_amplitude<|MERGE_RESOLUTION|>--- conflicted
+++ resolved
@@ -8,12 +8,7 @@
 
 __email__ = "m.langguth@fz-juelich.de"
 __author__ = "Michael Langguth"
-<<<<<<< HEAD
-__date__ = "2023-10-10"
-__update__ = "2024-01-28"
-=======
 __date__ = "2024-03-08"
->>>>>>> f04a3085
 
 from typing import Union, List
 try:
@@ -26,13 +21,8 @@
 import pandas as pd
 import xarray as xr
 from skimage.util.shape import view_as_blocks
-<<<<<<< HEAD
-from handle_data_class import make_tf_dataset_allmem 
-from other_utils import provide_default, check_str_in_list, convert_to_xarray
-=======
 from handle_data_class import make_tf_dataset_allmem
 from other_utils import check_str_in_list, convert_to_xarray
->>>>>>> f04a3085
 
 
 # basic data types
@@ -430,11 +420,7 @@
 
 
 def feature_importance(ds: xr.Dataset, predictors: list_or_str, varname_tar: str, model, norm, score_name: str,
-<<<<<<< HEAD
                        data_loader_opt: dict, patch_size = (8, 8)):
-=======
-                       data_loader_opt: dict, patch_size = (6, 6)):
->>>>>>> f04a3085
     """
     Run featiure importance analysis based on permutation method (see signature of sample_permut_xyt-method)
     :param ds: The unnormalized (test-)dataset
@@ -501,11 +487,9 @@
     return score_all
                                     
 
-
-
-
-
-
+"""
+Class for calculating scores
+"""
 class Scores:
     """
     Class to calculate scores and skill scores.
