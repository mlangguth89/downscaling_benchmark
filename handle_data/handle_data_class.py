--- conflicted
+++ resolved
@@ -319,12 +319,8 @@
                                    lrepeat=lrepeat, drop_remainder=drop_remainder)
         
         tfds_info = {"nsamples": ds_obj.nsamples, "data_norm": ds_obj.data_norm, "shape_in": (*ds_obj.data_dim[::-1], ds_obj.n_predictors),
-<<<<<<< HEAD
-                     "dataset_size": ds_obj.dataset_size, "ds_obj": ds_obj, "varnames_tar": varnames_tar_all, "file": ds_obj.file_list}
-=======
                      "dataset_size": ds_obj.dataset_size, "ds_obj": ds_obj, "varnames_tar": varnames_tar_all, "file": ds_obj.file_list,
                      "effective_dataset_size": ds_obj.effective_dataset_size}
->>>>>>> f04a3085
     else:                                                                   # load all data into memory
         ds = xr.open_dataset(fname_or_pattern)
 
@@ -339,19 +335,11 @@
         # create TensorFlow dataset
         tfds = make_tf_dataset_allmem(ds, bs_train, varnames_tar_all, predictors=ds_dict.get("predictors", None),
                                       var_tar2in=ds_dict.get("var_tar2in", None), lrepeat=lrepeat, drop_remainder=drop_remainder,
-<<<<<<< HEAD
-                                      named_targets=hparams_dict.get("named_targets", False), with_horovod=with_horovod)
-
-        
-        tfds_info = {"nsamples": nsamples, "data_norm": norm_obj, "shape_in": tfds.element_spec[0].shape[1:].as_list(),
-                     "dataset_size": ds.nbytes, "varnames_tar": varnames_tar_all, "file": fname_or_pattern}
-=======
                                       lshuffle=shuffle, named_targets=hparams_dict.get("named_targets", False), with_horovod=with_horovod)
         
         tfds_info = {"nsamples": nsamples, "data_norm": norm_obj, "shape_in": tfds.element_spec[0].shape[1:].as_list(),
                      "dataset_size": ds.nbytes, "varnames_tar": varnames_tar_all, "file": fname_or_pattern, 
                      "effective_dataset_size": ds.nbytes}
->>>>>>> f04a3085
         
     return tfds, tfds_info
 
@@ -410,14 +398,10 @@
     """
     Build-up TensorFlow dataset from a generator based on the xarray-data array.
     NOTE: All data is loaded into memory
-<<<<<<< HEAD
-    :param ds: the xarray dataset with normalized data. Input variable names must carry the suffix '_in', whereas it must be '_tar' for target variables
-=======
 
     TO-DO: 
 
     :param ds: the xarray dataset. Input variable names must carry the suffix '_in', whereas it must be '_tar' for target variables
->>>>>>> f04a3085
     :param batch_size: number of samples per mini-batch
     :param predictands: List of selected predictand variables
     :param predictors: List of selected predictor variables; parse None to use all predictors (vars with suffix _in)
